version: 6
environments:
  default:
    channels:
    - url: https://conda.anaconda.org/conda-forge/
    indexes:
    - https://pypi.org/simple
    packages:
      linux-64:
      - conda: https://conda.anaconda.org/conda-forge/linux-64/_libgcc_mutex-0.1-conda_forge.tar.bz2
      - conda: https://conda.anaconda.org/conda-forge/linux-64/_openmp_mutex-4.5-2_gnu.tar.bz2
      - conda: https://conda.anaconda.org/conda-forge/linux-64/bzip2-1.0.8-h4bc722e_7.conda
      - conda: https://conda.anaconda.org/conda-forge/noarch/ca-certificates-2025.4.26-hbd8a1cb_0.conda
      - conda: https://conda.anaconda.org/conda-forge/linux-64/ld_impl_linux-64-2.43-h712a8e2_4.conda
      - conda: https://conda.anaconda.org/conda-forge/linux-64/libexpat-2.7.0-h5888daf_0.conda
      - conda: https://conda.anaconda.org/conda-forge/linux-64/libffi-3.4.6-h2dba641_1.conda
      - conda: https://conda.anaconda.org/conda-forge/linux-64/libgcc-14.2.0-h767d61c_2.conda
      - conda: https://conda.anaconda.org/conda-forge/linux-64/libgcc-ng-14.2.0-h69a702a_2.conda
      - conda: https://conda.anaconda.org/conda-forge/linux-64/libgomp-14.2.0-h767d61c_2.conda
      - conda: https://conda.anaconda.org/conda-forge/linux-64/liblzma-5.8.1-hb9d3cd8_0.conda
      - conda: https://conda.anaconda.org/conda-forge/linux-64/libmpdec-4.0.0-h4bc722e_0.conda
      - conda: https://conda.anaconda.org/conda-forge/linux-64/libsqlite-3.49.1-hee588c1_2.conda
      - conda: https://conda.anaconda.org/conda-forge/linux-64/libuuid-2.38.1-h0b41bf4_0.conda
      - conda: https://conda.anaconda.org/conda-forge/linux-64/libzlib-1.3.1-hb9d3cd8_2.conda
      - conda: https://conda.anaconda.org/conda-forge/linux-64/ncurses-6.5-h2d0b736_3.conda
      - conda: https://conda.anaconda.org/conda-forge/linux-64/openssl-3.5.0-h7b32b05_0.conda
      - conda: https://conda.anaconda.org/conda-forge/linux-64/python-3.13.3-hf636f53_101_cp313.conda
      - conda: https://conda.anaconda.org/conda-forge/noarch/python_abi-3.13-7_cp313.conda
      - conda: https://conda.anaconda.org/conda-forge/linux-64/readline-8.2-h8c095d6_2.conda
      - conda: https://conda.anaconda.org/conda-forge/linux-64/tk-8.6.13-noxft_h4845f30_101.conda
      - conda: https://conda.anaconda.org/conda-forge/noarch/tzdata-2025b-h78e105d_0.conda
      - pypi: https://files.pythonhosted.org/packages/9b/a3/33546e62bb936d8dcceb24e7ef7540005c1dfbbe341715b217d2867e7cc2/astropy-7.0.1-cp313-cp313-manylinux_2_17_x86_64.manylinux2014_x86_64.whl
      - pypi: https://files.pythonhosted.org/packages/ff/4f/0333818fb27ca8a545c8442df0bb99b88625aed44c9934d287834924cbb5/astropy_iers_data-0.2025.4.28.0.37.27-py3-none-any.whl
      - pypi: https://files.pythonhosted.org/packages/03/74/489f85a78247609c6b4f13733cbf3ba0d864b11aa565617b645d6fdf2a4a/blessings-1.7-py3-none-any.whl
      - pypi: https://files.pythonhosted.org/packages/4a/7e/3db2bd1b1f9e95f7cddca6d6e75e2f2bd9f51b1246e546d88addca0106bd/certifi-2025.4.26-py3-none-any.whl
      - pypi: https://files.pythonhosted.org/packages/52/ed/b7f4f07de100bdb95c1756d3a4d17b90c1a3c53715c1a476f8738058e0fa/charset_normalizer-3.4.1-cp313-cp313-manylinux_2_17_x86_64.manylinux2014_x86_64.whl
      - pypi: https://files.pythonhosted.org/packages/a8/30/7f48207ea13dab46604db0dd388e807d53513ba6ad1c34462892072f8f8c/Cython-3.0.12-cp313-cp313-manylinux_2_17_x86_64.manylinux2014_x86_64.whl
      - pypi: https://files.pythonhosted.org/packages/07/6c/aa3f2f849e01cb6a001cd8554a88d4c77c5c1a31c95bdf1cf9301e6d9ef4/defusedxml-0.7.1-py2.py3-none-any.whl
      - pypi: https://files.pythonhosted.org/packages/9e/68/2e1c858deb4fb5d3569396ae0416f73dead6d2716d0bc9b267f55359dc7e/emmontopy-0.8.0-py3-none-any.whl
      - pypi: https://files.pythonhosted.org/packages/c1/8b/5fe2cc11fee489817272089c4203e679c63b570a5aaeb18d852ae3cbba6a/et_xmlfile-2.0.0-py3-none-any.whl
      - pypi: https://files.pythonhosted.org/packages/00/be/d59db2d1d52697c6adc9eacaf50e8965b6345cc143f671e1ed068818d5cf/graphviz-0.20.3-py3-none-any.whl
      - pypi: https://files.pythonhosted.org/packages/76/c6/c88e154df9c4e1a2a66ccf0005a88dfb2650c1dffb6f5ce603dfbd452ce3/idna-3.10-py3-none-any.whl
      - pypi: https://files.pythonhosted.org/packages/f8/75/18cde5dcda8bf75ca84cac9101933139fb1d684807a819b3cd4659a63bbc/mammos_units-0.2.1-py3-none-any.whl
      - pypi: https://files.pythonhosted.org/packages/aa/fc/ebfd32c3e124e6a1043e19c0ab0769818aa69050ce5589b63d05ff185526/numpy-2.2.5-cp313-cp313-manylinux_2_17_x86_64.manylinux2014_x86_64.whl
      - pypi: https://files.pythonhosted.org/packages/c0/da/977ded879c29cbd04de313843e76868e6e13408a94ed6b987245dc7c8506/openpyxl-3.1.5-py2.py3-none-any.whl
      - pypi: https://files.pythonhosted.org/packages/6a/8b/6f0534ff7285e8d97e36a3838f88ffc8deb7cd0bc7b34f9f97d8bfdaae90/owlready2-0.47.tar.gz
      - pypi: https://files.pythonhosted.org/packages/88/ef/eb23f262cca3c0c4eb7ab1933c3b1f03d021f2c48f54763065b6f0e321be/packaging-24.2-py3-none-any.whl
      - pypi: https://files.pythonhosted.org/packages/e8/31/aa8da88ca0eadbabd0a639788a6da13bb2ff6edbbb9f29aa786450a30a91/pandas-2.2.3-cp313-cp313-manylinux_2_17_x86_64.manylinux2014_x86_64.whl
      - pypi: https://files.pythonhosted.org/packages/e5/e0/050018d855d26d3c0b4a7d1b2ed692be758ce276d8289e2a2b44ba1014a5/pyerfa-2.0.1.5-cp39-abi3-manylinux_2_17_x86_64.manylinux2014_x86_64.whl
      - pypi: https://files.pythonhosted.org/packages/8a/0b/9fcc47d19c48b59121088dd6da2488a49d5f72dacf8262e2790a1d2c7d15/pygments-2.19.1-py3-none-any.whl
      - pypi: https://files.pythonhosted.org/packages/05/e7/df2285f3d08fee213f2d041540fa4fc9ca6c2d44cf36d3a035bf2a8d2bcc/pyparsing-3.2.3-py3-none-any.whl
      - pypi: https://files.pythonhosted.org/packages/ec/57/56b9bcc3c9c6a792fcbaf139543cee77261f3651ca9da0c93f5c1221264b/python_dateutil-2.9.0.post0-py2.py3-none-any.whl
      - pypi: https://files.pythonhosted.org/packages/81/c4/34e93fe5f5429d7570ec1fa436f1986fb1f00c3e0f43a589fe2bbcd22c3f/pytz-2025.2-py2.py3-none-any.whl
      - pypi: https://files.pythonhosted.org/packages/04/24/b7721e4845c2f162d26f50521b825fb061bc0a5afcf9a386840f23ea19fa/PyYAML-6.0.2-cp313-cp313-manylinux_2_17_x86_64.manylinux2014_x86_64.whl
      - pypi: https://files.pythonhosted.org/packages/f4/31/e9b6f04288dcd3fa60cb3179260d6dad81b92aef3063d679ac7d80a827ea/rdflib-7.1.4-py3-none-any.whl
      - pypi: https://files.pythonhosted.org/packages/f9/9b/335f9764261e915ed497fcdeb11df5dfd6f7bf257d4a6a2a686d80da4d54/requests-2.32.3-py3-none-any.whl
      - pypi: https://files.pythonhosted.org/packages/a6/24/4d91e05817e92e3a61c8a21e08fd0f390f5301f1c448b137c57c4bc6e543/semver-3.0.4-py3-none-any.whl
      - pypi: https://files.pythonhosted.org/packages/b7/ce/149a00dd41f10bc29e5921b496af8b574d8413afcd5e30dfa0ed46c2cc5e/six-1.17.0-py2.py3-none-any.whl
      - pypi: https://files.pythonhosted.org/packages/5c/23/c7abc0ca0a1526a0774eca151daeb8de62ec457e77262b66b359c3c7679e/tzdata-2025.2-py2.py3-none-any.whl
      - pypi: https://files.pythonhosted.org/packages/6b/11/cc635220681e93a0183390e26485430ca2c7b5f9d33b15c74c2861cb8091/urllib3-2.4.0-py3-none-any.whl
      - pypi: ./
      osx-64:
      - conda: https://conda.anaconda.org/conda-forge/osx-64/bzip2-1.0.8-hfdf4475_7.conda
      - conda: https://conda.anaconda.org/conda-forge/noarch/ca-certificates-2025.4.26-hbd8a1cb_0.conda
      - conda: https://conda.anaconda.org/conda-forge/osx-64/libexpat-2.7.0-h240833e_0.conda
      - conda: https://conda.anaconda.org/conda-forge/osx-64/libffi-3.4.6-h281671d_1.conda
      - conda: https://conda.anaconda.org/conda-forge/osx-64/liblzma-5.8.1-hd471939_0.conda
      - conda: https://conda.anaconda.org/conda-forge/osx-64/libmpdec-4.0.0-hfdf4475_0.conda
      - conda: https://conda.anaconda.org/conda-forge/osx-64/libsqlite-3.49.1-hdb6dae5_2.conda
      - conda: https://conda.anaconda.org/conda-forge/osx-64/libzlib-1.3.1-hd23fc13_2.conda
      - conda: https://conda.anaconda.org/conda-forge/osx-64/ncurses-6.5-h0622a9a_3.conda
      - conda: https://conda.anaconda.org/conda-forge/osx-64/openssl-3.5.0-hc426f3f_0.conda
      - conda: https://conda.anaconda.org/conda-forge/osx-64/python-3.13.3-h534c281_101_cp313.conda
      - conda: https://conda.anaconda.org/conda-forge/noarch/python_abi-3.13-7_cp313.conda
      - conda: https://conda.anaconda.org/conda-forge/osx-64/readline-8.2-h7cca4af_2.conda
      - conda: https://conda.anaconda.org/conda-forge/osx-64/tk-8.6.13-h1abcd95_1.conda
      - conda: https://conda.anaconda.org/conda-forge/noarch/tzdata-2025b-h78e105d_0.conda
      - pypi: https://files.pythonhosted.org/packages/e2/f0/b4a484970e6227ea94cacea93d7dbd38bbef9c368e60ef3a6e00fe21d7b8/astropy-7.0.1-cp313-cp313-macosx_10_13_x86_64.whl
      - pypi: https://files.pythonhosted.org/packages/ff/4f/0333818fb27ca8a545c8442df0bb99b88625aed44c9934d287834924cbb5/astropy_iers_data-0.2025.4.28.0.37.27-py3-none-any.whl
      - pypi: https://files.pythonhosted.org/packages/03/74/489f85a78247609c6b4f13733cbf3ba0d864b11aa565617b645d6fdf2a4a/blessings-1.7-py3-none-any.whl
      - pypi: https://files.pythonhosted.org/packages/4a/7e/3db2bd1b1f9e95f7cddca6d6e75e2f2bd9f51b1246e546d88addca0106bd/certifi-2025.4.26-py3-none-any.whl
      - pypi: https://files.pythonhosted.org/packages/38/94/ce8e6f63d18049672c76d07d119304e1e2d7c6098f0841b51c666e9f44a0/charset_normalizer-3.4.1-cp313-cp313-macosx_10_13_universal2.whl
      - pypi: https://files.pythonhosted.org/packages/67/ad/550ddcb8b5a5d9949fe6606595cce36984c1d42309f1e04af98f5933a7ea/Cython-3.0.12-cp313-cp313-macosx_10_13_x86_64.whl
      - pypi: https://files.pythonhosted.org/packages/07/6c/aa3f2f849e01cb6a001cd8554a88d4c77c5c1a31c95bdf1cf9301e6d9ef4/defusedxml-0.7.1-py2.py3-none-any.whl
      - pypi: https://files.pythonhosted.org/packages/9e/68/2e1c858deb4fb5d3569396ae0416f73dead6d2716d0bc9b267f55359dc7e/emmontopy-0.8.0-py3-none-any.whl
      - pypi: https://files.pythonhosted.org/packages/c1/8b/5fe2cc11fee489817272089c4203e679c63b570a5aaeb18d852ae3cbba6a/et_xmlfile-2.0.0-py3-none-any.whl
      - pypi: https://files.pythonhosted.org/packages/00/be/d59db2d1d52697c6adc9eacaf50e8965b6345cc143f671e1ed068818d5cf/graphviz-0.20.3-py3-none-any.whl
      - pypi: https://files.pythonhosted.org/packages/76/c6/c88e154df9c4e1a2a66ccf0005a88dfb2650c1dffb6f5ce603dfbd452ce3/idna-3.10-py3-none-any.whl
      - pypi: https://files.pythonhosted.org/packages/f8/75/18cde5dcda8bf75ca84cac9101933139fb1d684807a819b3cd4659a63bbc/mammos_units-0.2.1-py3-none-any.whl
      - pypi: https://files.pythonhosted.org/packages/e2/a0/0aa7f0f4509a2e07bd7a509042967c2fab635690d4f48c6c7b3afd4f448c/numpy-2.2.5-cp313-cp313-macosx_10_13_x86_64.whl
      - pypi: https://files.pythonhosted.org/packages/c0/da/977ded879c29cbd04de313843e76868e6e13408a94ed6b987245dc7c8506/openpyxl-3.1.5-py2.py3-none-any.whl
      - pypi: https://files.pythonhosted.org/packages/6a/8b/6f0534ff7285e8d97e36a3838f88ffc8deb7cd0bc7b34f9f97d8bfdaae90/owlready2-0.47.tar.gz
      - pypi: https://files.pythonhosted.org/packages/88/ef/eb23f262cca3c0c4eb7ab1933c3b1f03d021f2c48f54763065b6f0e321be/packaging-24.2-py3-none-any.whl
      - pypi: https://files.pythonhosted.org/packages/64/22/3b8f4e0ed70644e85cfdcd57454686b9057c6c38d2f74fe4b8bc2527214a/pandas-2.2.3-cp313-cp313-macosx_10_13_x86_64.whl
      - pypi: https://files.pythonhosted.org/packages/7d/d9/3448a57cb5bd19950de6d6ab08bd8fbb3df60baa71726de91d73d76c481b/pyerfa-2.0.1.5-cp39-abi3-macosx_10_9_x86_64.whl
      - pypi: https://files.pythonhosted.org/packages/8a/0b/9fcc47d19c48b59121088dd6da2488a49d5f72dacf8262e2790a1d2c7d15/pygments-2.19.1-py3-none-any.whl
      - pypi: https://files.pythonhosted.org/packages/05/e7/df2285f3d08fee213f2d041540fa4fc9ca6c2d44cf36d3a035bf2a8d2bcc/pyparsing-3.2.3-py3-none-any.whl
      - pypi: https://files.pythonhosted.org/packages/ec/57/56b9bcc3c9c6a792fcbaf139543cee77261f3651ca9da0c93f5c1221264b/python_dateutil-2.9.0.post0-py2.py3-none-any.whl
      - pypi: https://files.pythonhosted.org/packages/81/c4/34e93fe5f5429d7570ec1fa436f1986fb1f00c3e0f43a589fe2bbcd22c3f/pytz-2025.2-py2.py3-none-any.whl
      - pypi: https://files.pythonhosted.org/packages/ef/e3/3af305b830494fa85d95f6d95ef7fa73f2ee1cc8ef5b495c7c3269fb835f/PyYAML-6.0.2-cp313-cp313-macosx_10_13_x86_64.whl
      - pypi: https://files.pythonhosted.org/packages/f4/31/e9b6f04288dcd3fa60cb3179260d6dad81b92aef3063d679ac7d80a827ea/rdflib-7.1.4-py3-none-any.whl
      - pypi: https://files.pythonhosted.org/packages/f9/9b/335f9764261e915ed497fcdeb11df5dfd6f7bf257d4a6a2a686d80da4d54/requests-2.32.3-py3-none-any.whl
      - pypi: https://files.pythonhosted.org/packages/a6/24/4d91e05817e92e3a61c8a21e08fd0f390f5301f1c448b137c57c4bc6e543/semver-3.0.4-py3-none-any.whl
      - pypi: https://files.pythonhosted.org/packages/b7/ce/149a00dd41f10bc29e5921b496af8b574d8413afcd5e30dfa0ed46c2cc5e/six-1.17.0-py2.py3-none-any.whl
      - pypi: https://files.pythonhosted.org/packages/5c/23/c7abc0ca0a1526a0774eca151daeb8de62ec457e77262b66b359c3c7679e/tzdata-2025.2-py2.py3-none-any.whl
      - pypi: https://files.pythonhosted.org/packages/6b/11/cc635220681e93a0183390e26485430ca2c7b5f9d33b15c74c2861cb8091/urllib3-2.4.0-py3-none-any.whl
      - pypi: ./
      osx-arm64:
      - conda: https://conda.anaconda.org/conda-forge/osx-arm64/bzip2-1.0.8-h99b78c6_7.conda
      - conda: https://conda.anaconda.org/conda-forge/noarch/ca-certificates-2025.4.26-hbd8a1cb_0.conda
      - conda: https://conda.anaconda.org/conda-forge/osx-arm64/libexpat-2.7.0-h286801f_0.conda
      - conda: https://conda.anaconda.org/conda-forge/osx-arm64/libffi-3.4.6-h1da3d7d_1.conda
      - conda: https://conda.anaconda.org/conda-forge/osx-arm64/liblzma-5.8.1-h39f12f2_0.conda
      - conda: https://conda.anaconda.org/conda-forge/osx-arm64/libmpdec-4.0.0-h99b78c6_0.conda
      - conda: https://conda.anaconda.org/conda-forge/osx-arm64/libsqlite-3.49.1-h3f77e49_2.conda
      - conda: https://conda.anaconda.org/conda-forge/osx-arm64/libzlib-1.3.1-h8359307_2.conda
      - conda: https://conda.anaconda.org/conda-forge/osx-arm64/ncurses-6.5-h5e97a16_3.conda
      - conda: https://conda.anaconda.org/conda-forge/osx-arm64/openssl-3.5.0-h81ee809_0.conda
      - conda: https://conda.anaconda.org/conda-forge/osx-arm64/python-3.13.3-h81fe080_101_cp313.conda
      - conda: https://conda.anaconda.org/conda-forge/noarch/python_abi-3.13-7_cp313.conda
      - conda: https://conda.anaconda.org/conda-forge/osx-arm64/readline-8.2-h1d1bf99_2.conda
      - conda: https://conda.anaconda.org/conda-forge/osx-arm64/tk-8.6.13-h5083fa2_1.conda
      - conda: https://conda.anaconda.org/conda-forge/noarch/tzdata-2025b-h78e105d_0.conda
      - pypi: https://files.pythonhosted.org/packages/10/87/cb34793d62e33f97f61f2cec9e4651e8f14786e1810a78fae6e7209b6232/astropy-7.0.1-cp313-cp313-macosx_11_0_arm64.whl
      - pypi: https://files.pythonhosted.org/packages/ff/4f/0333818fb27ca8a545c8442df0bb99b88625aed44c9934d287834924cbb5/astropy_iers_data-0.2025.4.28.0.37.27-py3-none-any.whl
      - pypi: https://files.pythonhosted.org/packages/03/74/489f85a78247609c6b4f13733cbf3ba0d864b11aa565617b645d6fdf2a4a/blessings-1.7-py3-none-any.whl
      - pypi: https://files.pythonhosted.org/packages/4a/7e/3db2bd1b1f9e95f7cddca6d6e75e2f2bd9f51b1246e546d88addca0106bd/certifi-2025.4.26-py3-none-any.whl
      - pypi: https://files.pythonhosted.org/packages/38/94/ce8e6f63d18049672c76d07d119304e1e2d7c6098f0841b51c666e9f44a0/charset_normalizer-3.4.1-cp313-cp313-macosx_10_13_universal2.whl
      - pypi: https://files.pythonhosted.org/packages/27/6b/7c87867d255cbce8167ed99fc65635e9395d2af0f0c915428f5b17ec412d/Cython-3.0.12-py2.py3-none-any.whl
      - pypi: https://files.pythonhosted.org/packages/07/6c/aa3f2f849e01cb6a001cd8554a88d4c77c5c1a31c95bdf1cf9301e6d9ef4/defusedxml-0.7.1-py2.py3-none-any.whl
      - pypi: https://files.pythonhosted.org/packages/9e/68/2e1c858deb4fb5d3569396ae0416f73dead6d2716d0bc9b267f55359dc7e/emmontopy-0.8.0-py3-none-any.whl
      - pypi: https://files.pythonhosted.org/packages/c1/8b/5fe2cc11fee489817272089c4203e679c63b570a5aaeb18d852ae3cbba6a/et_xmlfile-2.0.0-py3-none-any.whl
      - pypi: https://files.pythonhosted.org/packages/00/be/d59db2d1d52697c6adc9eacaf50e8965b6345cc143f671e1ed068818d5cf/graphviz-0.20.3-py3-none-any.whl
      - pypi: https://files.pythonhosted.org/packages/76/c6/c88e154df9c4e1a2a66ccf0005a88dfb2650c1dffb6f5ce603dfbd452ce3/idna-3.10-py3-none-any.whl
      - pypi: https://files.pythonhosted.org/packages/f8/75/18cde5dcda8bf75ca84cac9101933139fb1d684807a819b3cd4659a63bbc/mammos_units-0.2.1-py3-none-any.whl
      - pypi: https://files.pythonhosted.org/packages/7e/e4/a6a9f4537542912ec513185396fce52cdd45bdcf3e9d921ab02a93ca5aa9/numpy-2.2.5-cp313-cp313-macosx_11_0_arm64.whl
      - pypi: https://files.pythonhosted.org/packages/c0/da/977ded879c29cbd04de313843e76868e6e13408a94ed6b987245dc7c8506/openpyxl-3.1.5-py2.py3-none-any.whl
      - pypi: https://files.pythonhosted.org/packages/6a/8b/6f0534ff7285e8d97e36a3838f88ffc8deb7cd0bc7b34f9f97d8bfdaae90/owlready2-0.47.tar.gz
      - pypi: https://files.pythonhosted.org/packages/88/ef/eb23f262cca3c0c4eb7ab1933c3b1f03d021f2c48f54763065b6f0e321be/packaging-24.2-py3-none-any.whl
      - pypi: https://files.pythonhosted.org/packages/e4/93/b3f5d1838500e22c8d793625da672f3eec046b1a99257666c94446969282/pandas-2.2.3-cp313-cp313-macosx_11_0_arm64.whl
      - pypi: https://files.pythonhosted.org/packages/11/4a/31a363370478b63c6289a34743f2ba2d3ae1bd8223e004d18ab28fb92385/pyerfa-2.0.1.5-cp39-abi3-macosx_11_0_arm64.whl
      - pypi: https://files.pythonhosted.org/packages/8a/0b/9fcc47d19c48b59121088dd6da2488a49d5f72dacf8262e2790a1d2c7d15/pygments-2.19.1-py3-none-any.whl
      - pypi: https://files.pythonhosted.org/packages/05/e7/df2285f3d08fee213f2d041540fa4fc9ca6c2d44cf36d3a035bf2a8d2bcc/pyparsing-3.2.3-py3-none-any.whl
      - pypi: https://files.pythonhosted.org/packages/ec/57/56b9bcc3c9c6a792fcbaf139543cee77261f3651ca9da0c93f5c1221264b/python_dateutil-2.9.0.post0-py2.py3-none-any.whl
      - pypi: https://files.pythonhosted.org/packages/81/c4/34e93fe5f5429d7570ec1fa436f1986fb1f00c3e0f43a589fe2bbcd22c3f/pytz-2025.2-py2.py3-none-any.whl
      - pypi: https://files.pythonhosted.org/packages/45/9f/3b1c20a0b7a3200524eb0076cc027a970d320bd3a6592873c85c92a08731/PyYAML-6.0.2-cp313-cp313-macosx_11_0_arm64.whl
      - pypi: https://files.pythonhosted.org/packages/f4/31/e9b6f04288dcd3fa60cb3179260d6dad81b92aef3063d679ac7d80a827ea/rdflib-7.1.4-py3-none-any.whl
      - pypi: https://files.pythonhosted.org/packages/f9/9b/335f9764261e915ed497fcdeb11df5dfd6f7bf257d4a6a2a686d80da4d54/requests-2.32.3-py3-none-any.whl
      - pypi: https://files.pythonhosted.org/packages/a6/24/4d91e05817e92e3a61c8a21e08fd0f390f5301f1c448b137c57c4bc6e543/semver-3.0.4-py3-none-any.whl
      - pypi: https://files.pythonhosted.org/packages/b7/ce/149a00dd41f10bc29e5921b496af8b574d8413afcd5e30dfa0ed46c2cc5e/six-1.17.0-py2.py3-none-any.whl
      - pypi: https://files.pythonhosted.org/packages/5c/23/c7abc0ca0a1526a0774eca151daeb8de62ec457e77262b66b359c3c7679e/tzdata-2025.2-py2.py3-none-any.whl
      - pypi: https://files.pythonhosted.org/packages/6b/11/cc635220681e93a0183390e26485430ca2c7b5f9d33b15c74c2861cb8091/urllib3-2.4.0-py3-none-any.whl
      - pypi: ./
      win-64:
      - conda: https://conda.anaconda.org/conda-forge/win-64/bzip2-1.0.8-h2466b09_7.conda
      - conda: https://conda.anaconda.org/conda-forge/noarch/ca-certificates-2025.4.26-h4c7d964_0.conda
      - conda: https://conda.anaconda.org/conda-forge/win-64/libexpat-2.7.0-he0c23c2_0.conda
      - conda: https://conda.anaconda.org/conda-forge/win-64/libffi-3.4.6-h537db12_1.conda
      - conda: https://conda.anaconda.org/conda-forge/win-64/liblzma-5.8.1-h2466b09_0.conda
      - conda: https://conda.anaconda.org/conda-forge/win-64/libmpdec-4.0.0-h2466b09_0.conda
      - conda: https://conda.anaconda.org/conda-forge/win-64/libsqlite-3.49.1-h67fdade_2.conda
      - conda: https://conda.anaconda.org/conda-forge/win-64/libzlib-1.3.1-h2466b09_2.conda
      - conda: https://conda.anaconda.org/conda-forge/win-64/openssl-3.5.0-ha4e3fda_0.conda
      - conda: https://conda.anaconda.org/conda-forge/win-64/python-3.13.3-h261c0b1_101_cp313.conda
      - conda: https://conda.anaconda.org/conda-forge/noarch/python_abi-3.13-7_cp313.conda
      - conda: https://conda.anaconda.org/conda-forge/win-64/tk-8.6.13-h5226925_1.conda
      - conda: https://conda.anaconda.org/conda-forge/noarch/tzdata-2025b-h78e105d_0.conda
      - conda: https://conda.anaconda.org/conda-forge/win-64/ucrt-10.0.22621.0-h57928b3_1.conda
      - conda: https://conda.anaconda.org/conda-forge/win-64/vc-14.3-h2b53caa_26.conda
      - conda: https://conda.anaconda.org/conda-forge/win-64/vc14_runtime-14.42.34438-hfd919c2_26.conda
      - pypi: https://files.pythonhosted.org/packages/53/ef/eeeb9eb42cf5a83abf704043fafe04417849997321a20fcd465f32ed4b19/astropy-7.0.1-cp313-cp313-win_amd64.whl
      - pypi: https://files.pythonhosted.org/packages/ff/4f/0333818fb27ca8a545c8442df0bb99b88625aed44c9934d287834924cbb5/astropy_iers_data-0.2025.4.28.0.37.27-py3-none-any.whl
      - pypi: https://files.pythonhosted.org/packages/03/74/489f85a78247609c6b4f13733cbf3ba0d864b11aa565617b645d6fdf2a4a/blessings-1.7-py3-none-any.whl
      - pypi: https://files.pythonhosted.org/packages/4a/7e/3db2bd1b1f9e95f7cddca6d6e75e2f2bd9f51b1246e546d88addca0106bd/certifi-2025.4.26-py3-none-any.whl
      - pypi: https://files.pythonhosted.org/packages/27/f2/4f9a69cc7712b9b5ad8fdb87039fd89abba997ad5cbe690d1835d40405b0/charset_normalizer-3.4.1-cp313-cp313-win_amd64.whl
      - pypi: https://files.pythonhosted.org/packages/a6/5f/bbfaf2b5f7bf78854ecbc82f8473a3892ae5580e0c5bd0d4a82580b39ed3/Cython-3.0.12-cp313-cp313-win_amd64.whl
      - pypi: https://files.pythonhosted.org/packages/07/6c/aa3f2f849e01cb6a001cd8554a88d4c77c5c1a31c95bdf1cf9301e6d9ef4/defusedxml-0.7.1-py2.py3-none-any.whl
      - pypi: https://files.pythonhosted.org/packages/9e/68/2e1c858deb4fb5d3569396ae0416f73dead6d2716d0bc9b267f55359dc7e/emmontopy-0.8.0-py3-none-any.whl
      - pypi: https://files.pythonhosted.org/packages/c1/8b/5fe2cc11fee489817272089c4203e679c63b570a5aaeb18d852ae3cbba6a/et_xmlfile-2.0.0-py3-none-any.whl
      - pypi: https://files.pythonhosted.org/packages/00/be/d59db2d1d52697c6adc9eacaf50e8965b6345cc143f671e1ed068818d5cf/graphviz-0.20.3-py3-none-any.whl
      - pypi: https://files.pythonhosted.org/packages/76/c6/c88e154df9c4e1a2a66ccf0005a88dfb2650c1dffb6f5ce603dfbd452ce3/idna-3.10-py3-none-any.whl
      - pypi: https://files.pythonhosted.org/packages/f8/75/18cde5dcda8bf75ca84cac9101933139fb1d684807a819b3cd4659a63bbc/mammos_units-0.2.1-py3-none-any.whl
      - pypi: https://files.pythonhosted.org/packages/13/ae/72e6276feb9ef06787365b05915bfdb057d01fceb4a43cb80978e518d79b/numpy-2.2.5-cp313-cp313-win_amd64.whl
      - pypi: https://files.pythonhosted.org/packages/c0/da/977ded879c29cbd04de313843e76868e6e13408a94ed6b987245dc7c8506/openpyxl-3.1.5-py2.py3-none-any.whl
      - pypi: https://files.pythonhosted.org/packages/6a/8b/6f0534ff7285e8d97e36a3838f88ffc8deb7cd0bc7b34f9f97d8bfdaae90/owlready2-0.47.tar.gz
      - pypi: https://files.pythonhosted.org/packages/88/ef/eb23f262cca3c0c4eb7ab1933c3b1f03d021f2c48f54763065b6f0e321be/packaging-24.2-py3-none-any.whl
      - pypi: https://files.pythonhosted.org/packages/3b/bc/4b18e2b8c002572c5a441a64826252ce5da2aa738855747247a971988043/pandas-2.2.3-cp313-cp313-win_amd64.whl
      - pypi: https://files.pythonhosted.org/packages/b4/11/97233cf23ad5411ac6f13b1d6ee3888f90ace4f974d9bf9db887aa428912/pyerfa-2.0.1.5-cp39-abi3-win_amd64.whl
      - pypi: https://files.pythonhosted.org/packages/8a/0b/9fcc47d19c48b59121088dd6da2488a49d5f72dacf8262e2790a1d2c7d15/pygments-2.19.1-py3-none-any.whl
      - pypi: https://files.pythonhosted.org/packages/05/e7/df2285f3d08fee213f2d041540fa4fc9ca6c2d44cf36d3a035bf2a8d2bcc/pyparsing-3.2.3-py3-none-any.whl
      - pypi: https://files.pythonhosted.org/packages/ec/57/56b9bcc3c9c6a792fcbaf139543cee77261f3651ca9da0c93f5c1221264b/python_dateutil-2.9.0.post0-py2.py3-none-any.whl
      - pypi: https://files.pythonhosted.org/packages/81/c4/34e93fe5f5429d7570ec1fa436f1986fb1f00c3e0f43a589fe2bbcd22c3f/pytz-2025.2-py2.py3-none-any.whl
      - pypi: https://files.pythonhosted.org/packages/fa/de/02b54f42487e3d3c6efb3f89428677074ca7bf43aae402517bc7cca949f3/PyYAML-6.0.2-cp313-cp313-win_amd64.whl
      - pypi: https://files.pythonhosted.org/packages/f4/31/e9b6f04288dcd3fa60cb3179260d6dad81b92aef3063d679ac7d80a827ea/rdflib-7.1.4-py3-none-any.whl
      - pypi: https://files.pythonhosted.org/packages/f9/9b/335f9764261e915ed497fcdeb11df5dfd6f7bf257d4a6a2a686d80da4d54/requests-2.32.3-py3-none-any.whl
      - pypi: https://files.pythonhosted.org/packages/a6/24/4d91e05817e92e3a61c8a21e08fd0f390f5301f1c448b137c57c4bc6e543/semver-3.0.4-py3-none-any.whl
      - pypi: https://files.pythonhosted.org/packages/b7/ce/149a00dd41f10bc29e5921b496af8b574d8413afcd5e30dfa0ed46c2cc5e/six-1.17.0-py2.py3-none-any.whl
      - pypi: https://files.pythonhosted.org/packages/5c/23/c7abc0ca0a1526a0774eca151daeb8de62ec457e77262b66b359c3c7679e/tzdata-2025.2-py2.py3-none-any.whl
      - pypi: https://files.pythonhosted.org/packages/6b/11/cc635220681e93a0183390e26485430ca2c7b5f9d33b15c74c2861cb8091/urllib3-2.4.0-py3-none-any.whl
      - pypi: ./
  dev:
    channels:
    - url: https://conda.anaconda.org/conda-forge/
    indexes:
    - https://pypi.org/simple
    packages:
      linux-64:
      - conda: https://conda.anaconda.org/conda-forge/linux-64/_libgcc_mutex-0.1-conda_forge.tar.bz2
      - conda: https://conda.anaconda.org/conda-forge/linux-64/_openmp_mutex-4.5-2_gnu.tar.bz2
      - conda: https://conda.anaconda.org/conda-forge/noarch/anyio-4.9.0-pyh29332c3_0.conda
      - conda: https://conda.anaconda.org/conda-forge/noarch/argon2-cffi-23.1.0-pyhd8ed1ab_1.conda
      - conda: https://conda.anaconda.org/conda-forge/linux-64/argon2-cffi-bindings-21.2.0-py313h536fd9c_5.conda
      - conda: https://conda.anaconda.org/conda-forge/noarch/arrow-1.3.0-pyhd8ed1ab_1.conda
      - conda: https://conda.anaconda.org/conda-forge/noarch/asttokens-3.0.0-pyhd8ed1ab_1.conda
      - conda: https://conda.anaconda.org/conda-forge/noarch/async-lru-2.0.5-pyh29332c3_0.conda
      - conda: https://conda.anaconda.org/conda-forge/noarch/attrs-25.3.0-pyh71513ae_0.conda
      - conda: https://conda.anaconda.org/conda-forge/noarch/babel-2.17.0-pyhd8ed1ab_0.conda
      - conda: https://conda.anaconda.org/conda-forge/noarch/backports-1.0-pyhd8ed1ab_5.conda
      - conda: https://conda.anaconda.org/conda-forge/noarch/backports.tarfile-1.2.0-pyhd8ed1ab_1.conda
      - conda: https://conda.anaconda.org/conda-forge/noarch/beautifulsoup4-4.13.4-pyha770c72_0.conda
      - conda: https://conda.anaconda.org/conda-forge/noarch/bleach-6.2.0-pyh29332c3_4.conda
      - conda: https://conda.anaconda.org/conda-forge/noarch/bleach-with-css-6.2.0-h82add2a_4.conda
      - conda: https://conda.anaconda.org/conda-forge/linux-64/brotli-python-1.1.0-py313h46c70d0_2.conda
      - conda: https://conda.anaconda.org/conda-forge/linux-64/bzip2-1.0.8-h4bc722e_7.conda
      - conda: https://conda.anaconda.org/conda-forge/linux-64/c-ares-1.34.5-hb9d3cd8_0.conda
      - conda: https://conda.anaconda.org/conda-forge/noarch/ca-certificates-2025.4.26-hbd8a1cb_0.conda
      - conda: https://conda.anaconda.org/conda-forge/noarch/cached-property-1.5.2-hd8ed1ab_1.tar.bz2
      - conda: https://conda.anaconda.org/conda-forge/noarch/cached_property-1.5.2-pyha770c72_1.tar.bz2
      - conda: https://conda.anaconda.org/conda-forge/noarch/certifi-2025.4.26-pyhd8ed1ab_0.conda
      - conda: https://conda.anaconda.org/conda-forge/linux-64/cffi-1.17.1-py313hfab6e84_0.conda
      - conda: https://conda.anaconda.org/conda-forge/noarch/cfgv-3.3.1-pyhd8ed1ab_1.conda
      - conda: https://conda.anaconda.org/conda-forge/noarch/charset-normalizer-3.4.2-pyhd8ed1ab_0.conda
      - conda: https://conda.anaconda.org/conda-forge/noarch/click-8.2.1-pyh707e725_0.conda
      - conda: https://conda.anaconda.org/conda-forge/noarch/colorama-0.4.6-pyhd8ed1ab_1.conda
      - conda: https://conda.anaconda.org/conda-forge/noarch/comm-0.2.2-pyhd8ed1ab_1.conda
      - conda: https://conda.anaconda.org/conda-forge/linux-64/cryptography-45.0.2-py313h6556f6e_0.conda
      - conda: https://conda.anaconda.org/conda-forge/linux-64/dbus-1.13.6-h5008d03_3.tar.bz2
      - conda: https://conda.anaconda.org/conda-forge/linux-64/debugpy-1.8.14-py313h46c70d0_0.conda
      - conda: https://conda.anaconda.org/conda-forge/noarch/decorator-5.2.1-pyhd8ed1ab_0.conda
      - conda: https://conda.anaconda.org/conda-forge/noarch/defusedxml-0.7.1-pyhd8ed1ab_0.tar.bz2
      - conda: https://conda.anaconda.org/conda-forge/noarch/distlib-0.3.9-pyhd8ed1ab_1.conda
      - conda: https://conda.anaconda.org/conda-forge/noarch/editables-0.5-pyhd8ed1ab_1.conda
      - conda: https://conda.anaconda.org/conda-forge/noarch/exceptiongroup-1.3.0-pyhd8ed1ab_0.conda
      - conda: https://conda.anaconda.org/conda-forge/noarch/executing-2.2.0-pyhd8ed1ab_0.conda
      - conda: https://conda.anaconda.org/conda-forge/linux-64/expat-2.7.0-h5888daf_0.conda
      - conda: https://conda.anaconda.org/conda-forge/noarch/filelock-3.18.0-pyhd8ed1ab_0.conda
      - conda: https://conda.anaconda.org/conda-forge/noarch/fqdn-1.5.1-pyhd8ed1ab_1.conda
      - conda: https://conda.anaconda.org/conda-forge/linux-64/git-2.49.0-pl5321h59d505e_0.conda
      - conda: https://conda.anaconda.org/conda-forge/noarch/h11-0.16.0-pyhd8ed1ab_0.conda
      - conda: https://conda.anaconda.org/conda-forge/noarch/h2-4.2.0-pyhd8ed1ab_0.conda
      - conda: https://conda.anaconda.org/conda-forge/noarch/hatch-1.14.1-pyhd8ed1ab_0.conda
      - conda: https://conda.anaconda.org/conda-forge/noarch/hatchling-1.27.0-pypyhd8ed1ab_0.conda
      - conda: https://conda.anaconda.org/conda-forge/noarch/hpack-4.1.0-pyhd8ed1ab_0.conda
      - conda: https://conda.anaconda.org/conda-forge/noarch/httpcore-1.0.9-pyh29332c3_0.conda
      - conda: https://conda.anaconda.org/conda-forge/noarch/httpx-0.28.1-pyhd8ed1ab_0.conda
      - conda: https://conda.anaconda.org/conda-forge/noarch/hyperframe-6.1.0-pyhd8ed1ab_0.conda
      - conda: https://conda.anaconda.org/conda-forge/noarch/hyperlink-21.0.0-pyh29332c3_1.conda
      - conda: https://conda.anaconda.org/conda-forge/noarch/identify-2.6.12-pyhd8ed1ab_0.conda
      - conda: https://conda.anaconda.org/conda-forge/noarch/idna-3.10-pyhd8ed1ab_1.conda
      - conda: https://conda.anaconda.org/conda-forge/noarch/importlib-metadata-8.7.0-pyhe01879c_1.conda
      - conda: https://conda.anaconda.org/conda-forge/noarch/importlib_resources-6.5.2-pyhd8ed1ab_0.conda
      - conda: https://conda.anaconda.org/conda-forge/noarch/iniconfig-2.0.0-pyhd8ed1ab_1.conda
      - conda: https://conda.anaconda.org/conda-forge/noarch/ipykernel-6.29.5-pyh3099207_0.conda
      - conda: https://conda.anaconda.org/conda-forge/noarch/ipython-9.2.0-pyhfb0248b_0.conda
      - conda: https://conda.anaconda.org/conda-forge/noarch/ipython_pygments_lexers-1.1.1-pyhd8ed1ab_0.conda
      - conda: https://conda.anaconda.org/conda-forge/noarch/ipywidgets-8.1.7-pyhd8ed1ab_0.conda
      - conda: https://conda.anaconda.org/conda-forge/noarch/isoduration-20.11.0-pyhd8ed1ab_1.conda
      - conda: https://conda.anaconda.org/conda-forge/noarch/jaraco.classes-3.4.0-pyhd8ed1ab_2.conda
      - conda: https://conda.anaconda.org/conda-forge/noarch/jaraco.context-6.0.1-pyhd8ed1ab_0.conda
      - conda: https://conda.anaconda.org/conda-forge/noarch/jaraco.functools-4.1.0-pyhd8ed1ab_0.conda
      - conda: https://conda.anaconda.org/conda-forge/noarch/jedi-0.19.2-pyhd8ed1ab_1.conda
      - conda: https://conda.anaconda.org/conda-forge/noarch/jeepney-0.9.0-pyhd8ed1ab_0.conda
      - conda: https://conda.anaconda.org/conda-forge/noarch/jinja2-3.1.6-pyhd8ed1ab_0.conda
      - conda: https://conda.anaconda.org/conda-forge/noarch/json5-0.12.0-pyhd8ed1ab_0.conda
      - conda: https://conda.anaconda.org/conda-forge/linux-64/jsonpointer-3.0.0-py313h78bf25f_1.conda
      - conda: https://conda.anaconda.org/conda-forge/noarch/jsonschema-4.23.0-pyhd8ed1ab_1.conda
      - conda: https://conda.anaconda.org/conda-forge/noarch/jsonschema-specifications-2025.4.1-pyh29332c3_0.conda
      - conda: https://conda.anaconda.org/conda-forge/noarch/jsonschema-with-format-nongpl-4.23.0-hd8ed1ab_1.conda
      - conda: https://conda.anaconda.org/conda-forge/noarch/jupyter-1.1.1-pyhd8ed1ab_1.conda
      - conda: https://conda.anaconda.org/conda-forge/noarch/jupyter-lsp-2.2.5-pyhd8ed1ab_1.conda
      - conda: https://conda.anaconda.org/conda-forge/noarch/jupyter_client-8.6.3-pyhd8ed1ab_1.conda
      - conda: https://conda.anaconda.org/conda-forge/noarch/jupyter_console-6.6.3-pyhd8ed1ab_1.conda
      - conda: https://conda.anaconda.org/conda-forge/noarch/jupyter_core-5.7.2-pyh31011fe_1.conda
      - conda: https://conda.anaconda.org/conda-forge/noarch/jupyter_events-0.12.0-pyh29332c3_0.conda
      - conda: https://conda.anaconda.org/conda-forge/noarch/jupyter_server-2.16.0-pyhe01879c_0.conda
      - conda: https://conda.anaconda.org/conda-forge/noarch/jupyter_server_terminals-0.5.3-pyhd8ed1ab_1.conda
      - conda: https://conda.anaconda.org/conda-forge/noarch/jupyterlab-4.4.2-pyhd8ed1ab_0.conda
      - conda: https://conda.anaconda.org/conda-forge/noarch/jupyterlab_pygments-0.3.0-pyhd8ed1ab_2.conda
      - conda: https://conda.anaconda.org/conda-forge/noarch/jupyterlab_server-2.27.3-pyhd8ed1ab_1.conda
      - conda: https://conda.anaconda.org/conda-forge/noarch/jupyterlab_widgets-3.0.15-pyhd8ed1ab_0.conda
      - conda: https://conda.anaconda.org/conda-forge/noarch/keyring-25.6.0-pyha804496_0.conda
      - conda: https://conda.anaconda.org/conda-forge/linux-64/keyutils-1.6.1-h166bdaf_0.tar.bz2
      - conda: https://conda.anaconda.org/conda-forge/linux-64/krb5-1.21.3-h659f571_0.conda
      - conda: https://conda.anaconda.org/conda-forge/linux-64/ld_impl_linux-64-2.43-h712a8e2_4.conda
      - conda: https://conda.anaconda.org/conda-forge/linux-64/libcurl-8.13.0-h332b0f4_0.conda
      - conda: https://conda.anaconda.org/conda-forge/linux-64/libedit-3.1.20250104-pl5321h7949ede_0.conda
      - conda: https://conda.anaconda.org/conda-forge/linux-64/libev-4.33-hd590300_2.conda
      - conda: https://conda.anaconda.org/conda-forge/linux-64/libexpat-2.7.0-h5888daf_0.conda
      - conda: https://conda.anaconda.org/conda-forge/linux-64/libffi-3.4.6-h2dba641_1.conda
      - conda: https://conda.anaconda.org/conda-forge/linux-64/libgcc-14.2.0-h767d61c_2.conda
      - conda: https://conda.anaconda.org/conda-forge/linux-64/libgcc-ng-14.2.0-h69a702a_2.conda
      - conda: https://conda.anaconda.org/conda-forge/linux-64/libglib-2.84.1-h2ff4ddf_0.conda
      - conda: https://conda.anaconda.org/conda-forge/linux-64/libgomp-14.2.0-h767d61c_2.conda
      - conda: https://conda.anaconda.org/conda-forge/linux-64/libiconv-1.18-h4ce23a2_1.conda
      - conda: https://conda.anaconda.org/conda-forge/linux-64/liblzma-5.8.1-hb9d3cd8_0.conda
      - conda: https://conda.anaconda.org/conda-forge/linux-64/libmpdec-4.0.0-h4bc722e_0.conda
      - conda: https://conda.anaconda.org/conda-forge/linux-64/libnghttp2-1.64.0-h161d5f1_0.conda
      - conda: https://conda.anaconda.org/conda-forge/linux-64/libsodium-1.0.20-h4ab18f5_0.conda
      - conda: https://conda.anaconda.org/conda-forge/linux-64/libsqlite-3.49.1-hee588c1_2.conda
      - conda: https://conda.anaconda.org/conda-forge/linux-64/libssh2-1.11.1-hcf80075_0.conda
      - conda: https://conda.anaconda.org/conda-forge/linux-64/libstdcxx-14.2.0-h8f9b012_2.conda
      - conda: https://conda.anaconda.org/conda-forge/linux-64/libstdcxx-ng-14.2.0-h4852527_2.conda
      - conda: https://conda.anaconda.org/conda-forge/linux-64/libuuid-2.38.1-h0b41bf4_0.conda
      - conda: https://conda.anaconda.org/conda-forge/linux-64/libxcrypt-4.4.36-hd590300_1.conda
      - conda: https://conda.anaconda.org/conda-forge/linux-64/libzlib-1.3.1-hb9d3cd8_2.conda
      - conda: https://conda.anaconda.org/conda-forge/noarch/markdown-it-py-3.0.0-pyhd8ed1ab_1.conda
      - conda: https://conda.anaconda.org/conda-forge/linux-64/markupsafe-3.0.2-py313h8060acc_1.conda
      - conda: https://conda.anaconda.org/conda-forge/noarch/matplotlib-inline-0.1.7-pyhd8ed1ab_1.conda
      - conda: https://conda.anaconda.org/conda-forge/noarch/mdurl-0.1.2-pyhd8ed1ab_1.conda
      - conda: https://conda.anaconda.org/conda-forge/noarch/mistune-3.1.3-pyh29332c3_0.conda
      - conda: https://conda.anaconda.org/conda-forge/noarch/more-itertools-10.7.0-pyhd8ed1ab_0.conda
      - conda: https://conda.anaconda.org/conda-forge/noarch/nbclient-0.10.2-pyhd8ed1ab_0.conda
      - conda: https://conda.anaconda.org/conda-forge/noarch/nbconvert-core-7.16.6-pyh29332c3_0.conda
      - conda: https://conda.anaconda.org/conda-forge/noarch/nbformat-5.10.4-pyhd8ed1ab_1.conda
      - conda: https://conda.anaconda.org/conda-forge/linux-64/ncurses-6.5-h2d0b736_3.conda
      - conda: https://conda.anaconda.org/conda-forge/noarch/nest-asyncio-1.6.0-pyhd8ed1ab_1.conda
      - conda: https://conda.anaconda.org/conda-forge/noarch/nodeenv-1.9.1-pyhd8ed1ab_1.conda
      - conda: https://conda.anaconda.org/conda-forge/noarch/notebook-7.4.2-pyhd8ed1ab_0.conda
      - conda: https://conda.anaconda.org/conda-forge/noarch/notebook-shim-0.2.4-pyhd8ed1ab_1.conda
      - conda: https://conda.anaconda.org/conda-forge/linux-64/openssl-3.5.0-h7b32b05_0.conda
      - conda: https://conda.anaconda.org/conda-forge/noarch/overrides-7.7.0-pyhd8ed1ab_1.conda
      - conda: https://conda.anaconda.org/conda-forge/noarch/packaging-24.2-pyhd8ed1ab_2.conda
      - conda: https://conda.anaconda.org/conda-forge/noarch/pandocfilters-1.5.0-pyhd8ed1ab_0.tar.bz2
      - conda: https://conda.anaconda.org/conda-forge/noarch/parso-0.8.4-pyhd8ed1ab_1.conda
      - conda: https://conda.anaconda.org/conda-forge/noarch/pathspec-0.12.1-pyhd8ed1ab_1.conda
      - conda: https://conda.anaconda.org/conda-forge/linux-64/pcre2-10.44-hc749103_2.conda
      - conda: https://conda.anaconda.org/conda-forge/linux-64/perl-5.32.1-7_hd590300_perl5.conda
      - conda: https://conda.anaconda.org/conda-forge/noarch/pexpect-4.9.0-pyhd8ed1ab_1.conda
      - conda: https://conda.anaconda.org/conda-forge/noarch/pickleshare-0.7.5-pyhd8ed1ab_1004.conda
      - conda: https://conda.anaconda.org/conda-forge/noarch/pkgutil-resolve-name-1.3.10-pyhd8ed1ab_2.conda
      - conda: https://conda.anaconda.org/conda-forge/noarch/platformdirs-4.3.8-pyhe01879c_0.conda
      - conda: https://conda.anaconda.org/conda-forge/noarch/pluggy-1.6.0-pyhd8ed1ab_0.conda
      - conda: https://conda.anaconda.org/conda-forge/noarch/pre-commit-4.2.0-pyha770c72_0.conda
      - conda: https://conda.anaconda.org/conda-forge/noarch/prometheus_client-0.22.0-pyhd8ed1ab_0.conda
      - conda: https://conda.anaconda.org/conda-forge/noarch/prompt-toolkit-3.0.51-pyha770c72_0.conda
      - conda: https://conda.anaconda.org/conda-forge/noarch/prompt_toolkit-3.0.51-hd8ed1ab_0.conda
      - conda: https://conda.anaconda.org/conda-forge/linux-64/psutil-7.0.0-py313h536fd9c_0.conda
      - conda: https://conda.anaconda.org/conda-forge/noarch/ptyprocess-0.7.0-pyhd8ed1ab_1.conda
      - conda: https://conda.anaconda.org/conda-forge/noarch/pure_eval-0.2.3-pyhd8ed1ab_1.conda
      - conda: https://conda.anaconda.org/conda-forge/noarch/pycparser-2.22-pyh29332c3_1.conda
      - conda: https://conda.anaconda.org/conda-forge/noarch/pygments-2.19.1-pyhd8ed1ab_0.conda
      - conda: https://conda.anaconda.org/conda-forge/noarch/pysocks-1.7.1-pyha55dd90_7.conda
      - conda: https://conda.anaconda.org/conda-forge/noarch/pytest-8.3.5-pyhd8ed1ab_0.conda
      - conda: https://conda.anaconda.org/conda-forge/linux-64/python-3.13.3-hf636f53_101_cp313.conda
      - conda: https://conda.anaconda.org/conda-forge/noarch/python-dateutil-2.9.0.post0-pyhff2d567_1.conda
      - conda: https://conda.anaconda.org/conda-forge/noarch/python-fastjsonschema-2.21.1-pyhd8ed1ab_0.conda
      - conda: https://conda.anaconda.org/conda-forge/noarch/python-json-logger-2.0.7-pyhd8ed1ab_0.conda
      - conda: https://conda.anaconda.org/conda-forge/noarch/python_abi-3.13-7_cp313.conda
      - conda: https://conda.anaconda.org/conda-forge/noarch/pytz-2025.2-pyhd8ed1ab_0.conda
      - conda: https://conda.anaconda.org/conda-forge/linux-64/pyyaml-6.0.2-py313h8060acc_2.conda
      - conda: https://conda.anaconda.org/conda-forge/linux-64/pyzmq-26.4.0-py313h8e95178_0.conda
      - conda: https://conda.anaconda.org/conda-forge/linux-64/readline-8.2-h8c095d6_2.conda
      - conda: https://conda.anaconda.org/conda-forge/noarch/referencing-0.36.2-pyh29332c3_0.conda
      - conda: https://conda.anaconda.org/conda-forge/noarch/requests-2.32.3-pyhd8ed1ab_1.conda
      - conda: https://conda.anaconda.org/conda-forge/noarch/rfc3339-validator-0.1.4-pyhd8ed1ab_1.conda
      - conda: https://conda.anaconda.org/conda-forge/noarch/rfc3986-validator-0.1.1-pyh9f0ad1d_0.tar.bz2
      - conda: https://conda.anaconda.org/conda-forge/noarch/rich-14.0.0-pyh29332c3_0.conda
      - conda: https://conda.anaconda.org/conda-forge/linux-64/rpds-py-0.25.1-py313h4b2b08d_0.conda
      - conda: https://conda.anaconda.org/conda-forge/linux-64/secretstorage-3.3.3-py313h78bf25f_3.conda
      - conda: https://conda.anaconda.org/conda-forge/noarch/send2trash-1.8.3-pyh0d859eb_1.conda
      - conda: https://conda.anaconda.org/conda-forge/noarch/setuptools-80.8.0-pyhff2d567_0.conda
      - conda: https://conda.anaconda.org/conda-forge/noarch/shellingham-1.5.4-pyhd8ed1ab_1.conda
      - conda: https://conda.anaconda.org/conda-forge/noarch/six-1.17.0-pyhd8ed1ab_0.conda
      - conda: https://conda.anaconda.org/conda-forge/noarch/sniffio-1.3.1-pyhd8ed1ab_1.conda
      - conda: https://conda.anaconda.org/conda-forge/noarch/soupsieve-2.7-pyhd8ed1ab_0.conda
      - conda: https://conda.anaconda.org/conda-forge/noarch/stack_data-0.6.3-pyhd8ed1ab_1.conda
      - conda: https://conda.anaconda.org/conda-forge/noarch/terminado-0.18.1-pyh0d859eb_0.conda
      - conda: https://conda.anaconda.org/conda-forge/noarch/tinycss2-1.4.0-pyhd8ed1ab_0.conda
      - conda: https://conda.anaconda.org/conda-forge/linux-64/tk-8.6.13-noxft_h4845f30_101.conda
      - conda: https://conda.anaconda.org/conda-forge/noarch/tomli-2.2.1-pyhd8ed1ab_1.conda
      - conda: https://conda.anaconda.org/conda-forge/noarch/tomli-w-1.2.0-pyhd8ed1ab_0.conda
      - conda: https://conda.anaconda.org/conda-forge/noarch/tomlkit-0.13.2-pyha770c72_1.conda
      - conda: https://conda.anaconda.org/conda-forge/linux-64/tornado-6.5.1-py313h536fd9c_0.conda
      - conda: https://conda.anaconda.org/conda-forge/noarch/traitlets-5.14.3-pyhd8ed1ab_1.conda
      - conda: https://conda.anaconda.org/conda-forge/noarch/trove-classifiers-2025.5.9.12-pyhd8ed1ab_0.conda
      - conda: https://conda.anaconda.org/conda-forge/noarch/types-python-dateutil-2.9.0.20250516-pyhd8ed1ab_0.conda
      - conda: https://conda.anaconda.org/conda-forge/noarch/typing-extensions-4.13.2-h0e9735f_0.conda
      - conda: https://conda.anaconda.org/conda-forge/noarch/typing_extensions-4.13.2-pyh29332c3_0.conda
      - conda: https://conda.anaconda.org/conda-forge/noarch/typing_utils-0.1.0-pyhd8ed1ab_1.conda
      - conda: https://conda.anaconda.org/conda-forge/noarch/tzdata-2025b-h78e105d_0.conda
      - conda: https://conda.anaconda.org/conda-forge/linux-64/ukkonen-1.0.1-py313h33d0bda_5.conda
      - conda: https://conda.anaconda.org/conda-forge/noarch/uri-template-1.3.0-pyhd8ed1ab_1.conda
      - conda: https://conda.anaconda.org/conda-forge/noarch/urllib3-2.4.0-pyhd8ed1ab_0.conda
      - conda: https://conda.anaconda.org/conda-forge/noarch/userpath-1.9.2-pyhd8ed1ab_0.conda
      - conda: https://conda.anaconda.org/conda-forge/linux-64/uv-0.7.7-h2f11bb8_0.conda
      - conda: https://conda.anaconda.org/conda-forge/noarch/virtualenv-20.31.2-pyhd8ed1ab_0.conda
      - conda: https://conda.anaconda.org/conda-forge/noarch/wcwidth-0.2.13-pyhd8ed1ab_1.conda
      - conda: https://conda.anaconda.org/conda-forge/noarch/webcolors-24.11.1-pyhd8ed1ab_0.conda
      - conda: https://conda.anaconda.org/conda-forge/noarch/webencodings-0.5.1-pyhd8ed1ab_3.conda
      - conda: https://conda.anaconda.org/conda-forge/noarch/websocket-client-1.8.0-pyhd8ed1ab_1.conda
      - conda: https://conda.anaconda.org/conda-forge/noarch/widgetsnbextension-4.0.14-pyhd8ed1ab_0.conda
      - conda: https://conda.anaconda.org/conda-forge/linux-64/yaml-0.2.5-h7f98852_2.tar.bz2
      - conda: https://conda.anaconda.org/conda-forge/linux-64/zeromq-4.3.5-h3b0a872_7.conda
      - conda: https://conda.anaconda.org/conda-forge/noarch/zipp-3.21.0-pyhd8ed1ab_1.conda
      - conda: https://conda.anaconda.org/conda-forge/linux-64/zstandard-0.23.0-py313h536fd9c_2.conda
      - conda: https://conda.anaconda.org/conda-forge/linux-64/zstd-1.5.7-hb8e6e7a_2.conda
      - pypi: https://files.pythonhosted.org/packages/9b/a3/33546e62bb936d8dcceb24e7ef7540005c1dfbbe341715b217d2867e7cc2/astropy-7.0.1-cp313-cp313-manylinux_2_17_x86_64.manylinux2014_x86_64.whl
      - pypi: https://files.pythonhosted.org/packages/ff/4f/0333818fb27ca8a545c8442df0bb99b88625aed44c9934d287834924cbb5/astropy_iers_data-0.2025.4.28.0.37.27-py3-none-any.whl
      - pypi: https://files.pythonhosted.org/packages/03/74/489f85a78247609c6b4f13733cbf3ba0d864b11aa565617b645d6fdf2a4a/blessings-1.7-py3-none-any.whl
      - pypi: https://files.pythonhosted.org/packages/a8/30/7f48207ea13dab46604db0dd388e807d53513ba6ad1c34462892072f8f8c/Cython-3.0.12-cp313-cp313-manylinux_2_17_x86_64.manylinux2014_x86_64.whl
      - pypi: https://files.pythonhosted.org/packages/9e/68/2e1c858deb4fb5d3569396ae0416f73dead6d2716d0bc9b267f55359dc7e/emmontopy-0.8.0-py3-none-any.whl
      - pypi: https://files.pythonhosted.org/packages/c1/8b/5fe2cc11fee489817272089c4203e679c63b570a5aaeb18d852ae3cbba6a/et_xmlfile-2.0.0-py3-none-any.whl
      - pypi: https://files.pythonhosted.org/packages/00/be/d59db2d1d52697c6adc9eacaf50e8965b6345cc143f671e1ed068818d5cf/graphviz-0.20.3-py3-none-any.whl
      - pypi: https://files.pythonhosted.org/packages/f8/75/18cde5dcda8bf75ca84cac9101933139fb1d684807a819b3cd4659a63bbc/mammos_units-0.2.1-py3-none-any.whl
      - pypi: https://files.pythonhosted.org/packages/aa/fc/ebfd32c3e124e6a1043e19c0ab0769818aa69050ce5589b63d05ff185526/numpy-2.2.5-cp313-cp313-manylinux_2_17_x86_64.manylinux2014_x86_64.whl
      - pypi: https://files.pythonhosted.org/packages/c0/da/977ded879c29cbd04de313843e76868e6e13408a94ed6b987245dc7c8506/openpyxl-3.1.5-py2.py3-none-any.whl
      - pypi: https://files.pythonhosted.org/packages/6a/8b/6f0534ff7285e8d97e36a3838f88ffc8deb7cd0bc7b34f9f97d8bfdaae90/owlready2-0.47.tar.gz
      - pypi: https://files.pythonhosted.org/packages/e8/31/aa8da88ca0eadbabd0a639788a6da13bb2ff6edbbb9f29aa786450a30a91/pandas-2.2.3-cp313-cp313-manylinux_2_17_x86_64.manylinux2014_x86_64.whl
      - pypi: https://files.pythonhosted.org/packages/e5/e0/050018d855d26d3c0b4a7d1b2ed692be758ce276d8289e2a2b44ba1014a5/pyerfa-2.0.1.5-cp39-abi3-manylinux_2_17_x86_64.manylinux2014_x86_64.whl
      - pypi: https://files.pythonhosted.org/packages/05/e7/df2285f3d08fee213f2d041540fa4fc9ca6c2d44cf36d3a035bf2a8d2bcc/pyparsing-3.2.3-py3-none-any.whl
      - pypi: https://files.pythonhosted.org/packages/f4/31/e9b6f04288dcd3fa60cb3179260d6dad81b92aef3063d679ac7d80a827ea/rdflib-7.1.4-py3-none-any.whl
      - pypi: https://files.pythonhosted.org/packages/a6/24/4d91e05817e92e3a61c8a21e08fd0f390f5301f1c448b137c57c4bc6e543/semver-3.0.4-py3-none-any.whl
      - pypi: https://files.pythonhosted.org/packages/5c/23/c7abc0ca0a1526a0774eca151daeb8de62ec457e77262b66b359c3c7679e/tzdata-2025.2-py2.py3-none-any.whl
      - pypi: ./
      osx-64:
      - conda: https://conda.anaconda.org/conda-forge/noarch/anyio-4.9.0-pyh29332c3_0.conda
      - conda: https://conda.anaconda.org/conda-forge/noarch/appnope-0.1.4-pyhd8ed1ab_1.conda
      - conda: https://conda.anaconda.org/conda-forge/noarch/argon2-cffi-23.1.0-pyhd8ed1ab_1.conda
      - conda: https://conda.anaconda.org/conda-forge/osx-64/argon2-cffi-bindings-21.2.0-py313ha37c0e0_5.conda
      - conda: https://conda.anaconda.org/conda-forge/noarch/arrow-1.3.0-pyhd8ed1ab_1.conda
      - conda: https://conda.anaconda.org/conda-forge/noarch/asttokens-3.0.0-pyhd8ed1ab_1.conda
      - conda: https://conda.anaconda.org/conda-forge/noarch/async-lru-2.0.5-pyh29332c3_0.conda
      - conda: https://conda.anaconda.org/conda-forge/noarch/attrs-25.3.0-pyh71513ae_0.conda
      - conda: https://conda.anaconda.org/conda-forge/noarch/babel-2.17.0-pyhd8ed1ab_0.conda
      - conda: https://conda.anaconda.org/conda-forge/noarch/backports-1.0-pyhd8ed1ab_5.conda
      - conda: https://conda.anaconda.org/conda-forge/noarch/backports.tarfile-1.2.0-pyhd8ed1ab_1.conda
      - conda: https://conda.anaconda.org/conda-forge/noarch/beautifulsoup4-4.13.4-pyha770c72_0.conda
      - conda: https://conda.anaconda.org/conda-forge/noarch/bleach-6.2.0-pyh29332c3_4.conda
      - conda: https://conda.anaconda.org/conda-forge/noarch/bleach-with-css-6.2.0-h82add2a_4.conda
      - conda: https://conda.anaconda.org/conda-forge/osx-64/brotli-python-1.1.0-py313h9ea2907_2.conda
      - conda: https://conda.anaconda.org/conda-forge/osx-64/bzip2-1.0.8-hfdf4475_7.conda
      - conda: https://conda.anaconda.org/conda-forge/osx-64/c-ares-1.34.5-hf13058a_0.conda
      - conda: https://conda.anaconda.org/conda-forge/noarch/ca-certificates-2025.4.26-hbd8a1cb_0.conda
      - conda: https://conda.anaconda.org/conda-forge/noarch/cached-property-1.5.2-hd8ed1ab_1.tar.bz2
      - conda: https://conda.anaconda.org/conda-forge/noarch/cached_property-1.5.2-pyha770c72_1.tar.bz2
      - conda: https://conda.anaconda.org/conda-forge/noarch/certifi-2025.4.26-pyhd8ed1ab_0.conda
      - conda: https://conda.anaconda.org/conda-forge/osx-64/cffi-1.17.1-py313h49682b3_0.conda
      - conda: https://conda.anaconda.org/conda-forge/noarch/cfgv-3.3.1-pyhd8ed1ab_1.conda
      - conda: https://conda.anaconda.org/conda-forge/noarch/charset-normalizer-3.4.2-pyhd8ed1ab_0.conda
      - conda: https://conda.anaconda.org/conda-forge/noarch/click-8.2.1-pyh707e725_0.conda
      - conda: https://conda.anaconda.org/conda-forge/noarch/colorama-0.4.6-pyhd8ed1ab_1.conda
      - conda: https://conda.anaconda.org/conda-forge/noarch/comm-0.2.2-pyhd8ed1ab_1.conda
      - conda: https://conda.anaconda.org/conda-forge/osx-64/debugpy-1.8.14-py313h14b76d3_0.conda
      - conda: https://conda.anaconda.org/conda-forge/noarch/decorator-5.2.1-pyhd8ed1ab_0.conda
      - conda: https://conda.anaconda.org/conda-forge/noarch/defusedxml-0.7.1-pyhd8ed1ab_0.tar.bz2
      - conda: https://conda.anaconda.org/conda-forge/noarch/distlib-0.3.9-pyhd8ed1ab_1.conda
      - conda: https://conda.anaconda.org/conda-forge/noarch/editables-0.5-pyhd8ed1ab_1.conda
      - conda: https://conda.anaconda.org/conda-forge/noarch/exceptiongroup-1.3.0-pyhd8ed1ab_0.conda
      - conda: https://conda.anaconda.org/conda-forge/noarch/executing-2.2.0-pyhd8ed1ab_0.conda
      - conda: https://conda.anaconda.org/conda-forge/noarch/filelock-3.18.0-pyhd8ed1ab_0.conda
      - conda: https://conda.anaconda.org/conda-forge/noarch/fqdn-1.5.1-pyhd8ed1ab_1.conda
      - conda: https://conda.anaconda.org/conda-forge/osx-64/git-2.49.0-pl5321h0e333bc_0.conda
      - conda: https://conda.anaconda.org/conda-forge/noarch/h11-0.16.0-pyhd8ed1ab_0.conda
      - conda: https://conda.anaconda.org/conda-forge/noarch/h2-4.2.0-pyhd8ed1ab_0.conda
      - conda: https://conda.anaconda.org/conda-forge/noarch/hatch-1.14.1-pyhd8ed1ab_0.conda
      - conda: https://conda.anaconda.org/conda-forge/noarch/hatchling-1.27.0-pypyhd8ed1ab_0.conda
      - conda: https://conda.anaconda.org/conda-forge/noarch/hpack-4.1.0-pyhd8ed1ab_0.conda
      - conda: https://conda.anaconda.org/conda-forge/noarch/httpcore-1.0.9-pyh29332c3_0.conda
      - conda: https://conda.anaconda.org/conda-forge/noarch/httpx-0.28.1-pyhd8ed1ab_0.conda
      - conda: https://conda.anaconda.org/conda-forge/noarch/hyperframe-6.1.0-pyhd8ed1ab_0.conda
      - conda: https://conda.anaconda.org/conda-forge/noarch/hyperlink-21.0.0-pyh29332c3_1.conda
      - conda: https://conda.anaconda.org/conda-forge/noarch/identify-2.6.12-pyhd8ed1ab_0.conda
      - conda: https://conda.anaconda.org/conda-forge/noarch/idna-3.10-pyhd8ed1ab_1.conda
      - conda: https://conda.anaconda.org/conda-forge/noarch/importlib-metadata-8.7.0-pyhe01879c_1.conda
      - conda: https://conda.anaconda.org/conda-forge/noarch/importlib_resources-6.5.2-pyhd8ed1ab_0.conda
      - conda: https://conda.anaconda.org/conda-forge/noarch/iniconfig-2.0.0-pyhd8ed1ab_1.conda
      - conda: https://conda.anaconda.org/conda-forge/noarch/ipykernel-6.29.5-pyh57ce528_0.conda
      - conda: https://conda.anaconda.org/conda-forge/noarch/ipython-9.2.0-pyhfb0248b_0.conda
      - conda: https://conda.anaconda.org/conda-forge/noarch/ipython_pygments_lexers-1.1.1-pyhd8ed1ab_0.conda
      - conda: https://conda.anaconda.org/conda-forge/noarch/ipywidgets-8.1.7-pyhd8ed1ab_0.conda
      - conda: https://conda.anaconda.org/conda-forge/noarch/isoduration-20.11.0-pyhd8ed1ab_1.conda
      - conda: https://conda.anaconda.org/conda-forge/noarch/jaraco.classes-3.4.0-pyhd8ed1ab_2.conda
      - conda: https://conda.anaconda.org/conda-forge/noarch/jaraco.context-6.0.1-pyhd8ed1ab_0.conda
      - conda: https://conda.anaconda.org/conda-forge/noarch/jaraco.functools-4.1.0-pyhd8ed1ab_0.conda
      - conda: https://conda.anaconda.org/conda-forge/noarch/jedi-0.19.2-pyhd8ed1ab_1.conda
      - conda: https://conda.anaconda.org/conda-forge/noarch/jinja2-3.1.6-pyhd8ed1ab_0.conda
      - conda: https://conda.anaconda.org/conda-forge/noarch/json5-0.12.0-pyhd8ed1ab_0.conda
      - conda: https://conda.anaconda.org/conda-forge/osx-64/jsonpointer-3.0.0-py313habf4b1d_1.conda
      - conda: https://conda.anaconda.org/conda-forge/noarch/jsonschema-4.23.0-pyhd8ed1ab_1.conda
      - conda: https://conda.anaconda.org/conda-forge/noarch/jsonschema-specifications-2025.4.1-pyh29332c3_0.conda
      - conda: https://conda.anaconda.org/conda-forge/noarch/jsonschema-with-format-nongpl-4.23.0-hd8ed1ab_1.conda
      - conda: https://conda.anaconda.org/conda-forge/noarch/jupyter-1.1.1-pyhd8ed1ab_1.conda
      - conda: https://conda.anaconda.org/conda-forge/noarch/jupyter-lsp-2.2.5-pyhd8ed1ab_1.conda
      - conda: https://conda.anaconda.org/conda-forge/noarch/jupyter_client-8.6.3-pyhd8ed1ab_1.conda
      - conda: https://conda.anaconda.org/conda-forge/noarch/jupyter_console-6.6.3-pyhd8ed1ab_1.conda
      - conda: https://conda.anaconda.org/conda-forge/noarch/jupyter_core-5.7.2-pyh31011fe_1.conda
      - conda: https://conda.anaconda.org/conda-forge/noarch/jupyter_events-0.12.0-pyh29332c3_0.conda
      - conda: https://conda.anaconda.org/conda-forge/noarch/jupyter_server-2.16.0-pyhe01879c_0.conda
      - conda: https://conda.anaconda.org/conda-forge/noarch/jupyter_server_terminals-0.5.3-pyhd8ed1ab_1.conda
      - conda: https://conda.anaconda.org/conda-forge/noarch/jupyterlab-4.4.2-pyhd8ed1ab_0.conda
      - conda: https://conda.anaconda.org/conda-forge/noarch/jupyterlab_pygments-0.3.0-pyhd8ed1ab_2.conda
      - conda: https://conda.anaconda.org/conda-forge/noarch/jupyterlab_server-2.27.3-pyhd8ed1ab_1.conda
      - conda: https://conda.anaconda.org/conda-forge/noarch/jupyterlab_widgets-3.0.15-pyhd8ed1ab_0.conda
      - conda: https://conda.anaconda.org/conda-forge/noarch/keyring-25.6.0-pyh534df25_0.conda
      - conda: https://conda.anaconda.org/conda-forge/osx-64/krb5-1.21.3-h37d8d59_0.conda
      - conda: https://conda.anaconda.org/conda-forge/osx-64/libcurl-8.13.0-h5dec5d8_0.conda
      - conda: https://conda.anaconda.org/conda-forge/osx-64/libcxx-20.1.4-hf95d169_1.conda
      - conda: https://conda.anaconda.org/conda-forge/osx-64/libedit-3.1.20250104-pl5321ha958ccf_0.conda
      - conda: https://conda.anaconda.org/conda-forge/osx-64/libev-4.33-h10d778d_2.conda
      - conda: https://conda.anaconda.org/conda-forge/osx-64/libexpat-2.7.0-h240833e_0.conda
      - conda: https://conda.anaconda.org/conda-forge/osx-64/libffi-3.4.6-h281671d_1.conda
      - conda: https://conda.anaconda.org/conda-forge/osx-64/libiconv-1.18-h4b5e92a_1.conda
      - conda: https://conda.anaconda.org/conda-forge/osx-64/libintl-0.24.1-h27064b9_0.conda
      - conda: https://conda.anaconda.org/conda-forge/osx-64/liblzma-5.8.1-hd471939_0.conda
      - conda: https://conda.anaconda.org/conda-forge/osx-64/libmpdec-4.0.0-hfdf4475_0.conda
      - conda: https://conda.anaconda.org/conda-forge/osx-64/libnghttp2-1.64.0-hc7306c3_0.conda
      - conda: https://conda.anaconda.org/conda-forge/osx-64/libsodium-1.0.20-hfdf4475_0.conda
      - conda: https://conda.anaconda.org/conda-forge/osx-64/libsqlite-3.49.1-hdb6dae5_2.conda
      - conda: https://conda.anaconda.org/conda-forge/osx-64/libssh2-1.11.1-hed3591d_0.conda
      - conda: https://conda.anaconda.org/conda-forge/osx-64/libzlib-1.3.1-hd23fc13_2.conda
      - conda: https://conda.anaconda.org/conda-forge/noarch/markdown-it-py-3.0.0-pyhd8ed1ab_1.conda
      - conda: https://conda.anaconda.org/conda-forge/osx-64/markupsafe-3.0.2-py313h717bdf5_1.conda
      - conda: https://conda.anaconda.org/conda-forge/noarch/matplotlib-inline-0.1.7-pyhd8ed1ab_1.conda
      - conda: https://conda.anaconda.org/conda-forge/noarch/mdurl-0.1.2-pyhd8ed1ab_1.conda
      - conda: https://conda.anaconda.org/conda-forge/noarch/mistune-3.1.3-pyh29332c3_0.conda
      - conda: https://conda.anaconda.org/conda-forge/noarch/more-itertools-10.7.0-pyhd8ed1ab_0.conda
      - conda: https://conda.anaconda.org/conda-forge/noarch/nbclient-0.10.2-pyhd8ed1ab_0.conda
      - conda: https://conda.anaconda.org/conda-forge/noarch/nbconvert-core-7.16.6-pyh29332c3_0.conda
      - conda: https://conda.anaconda.org/conda-forge/noarch/nbformat-5.10.4-pyhd8ed1ab_1.conda
      - conda: https://conda.anaconda.org/conda-forge/osx-64/ncurses-6.5-h0622a9a_3.conda
      - conda: https://conda.anaconda.org/conda-forge/noarch/nest-asyncio-1.6.0-pyhd8ed1ab_1.conda
      - conda: https://conda.anaconda.org/conda-forge/noarch/nodeenv-1.9.1-pyhd8ed1ab_1.conda
      - conda: https://conda.anaconda.org/conda-forge/noarch/notebook-7.4.2-pyhd8ed1ab_0.conda
      - conda: https://conda.anaconda.org/conda-forge/noarch/notebook-shim-0.2.4-pyhd8ed1ab_1.conda
      - conda: https://conda.anaconda.org/conda-forge/osx-64/openssl-3.5.0-hc426f3f_0.conda
      - conda: https://conda.anaconda.org/conda-forge/noarch/overrides-7.7.0-pyhd8ed1ab_1.conda
      - conda: https://conda.anaconda.org/conda-forge/noarch/packaging-24.2-pyhd8ed1ab_2.conda
      - conda: https://conda.anaconda.org/conda-forge/noarch/pandocfilters-1.5.0-pyhd8ed1ab_0.tar.bz2
      - conda: https://conda.anaconda.org/conda-forge/noarch/parso-0.8.4-pyhd8ed1ab_1.conda
      - conda: https://conda.anaconda.org/conda-forge/noarch/pathspec-0.12.1-pyhd8ed1ab_1.conda
      - conda: https://conda.anaconda.org/conda-forge/osx-64/pcre2-10.44-hf733adb_2.conda
      - conda: https://conda.anaconda.org/conda-forge/osx-64/perl-5.32.1-7_h10d778d_perl5.conda
      - conda: https://conda.anaconda.org/conda-forge/noarch/pexpect-4.9.0-pyhd8ed1ab_1.conda
      - conda: https://conda.anaconda.org/conda-forge/noarch/pickleshare-0.7.5-pyhd8ed1ab_1004.conda
      - conda: https://conda.anaconda.org/conda-forge/noarch/pkgutil-resolve-name-1.3.10-pyhd8ed1ab_2.conda
      - conda: https://conda.anaconda.org/conda-forge/noarch/platformdirs-4.3.8-pyhe01879c_0.conda
      - conda: https://conda.anaconda.org/conda-forge/noarch/pluggy-1.6.0-pyhd8ed1ab_0.conda
      - conda: https://conda.anaconda.org/conda-forge/noarch/pre-commit-4.2.0-pyha770c72_0.conda
      - conda: https://conda.anaconda.org/conda-forge/noarch/prometheus_client-0.22.0-pyhd8ed1ab_0.conda
      - conda: https://conda.anaconda.org/conda-forge/noarch/prompt-toolkit-3.0.51-pyha770c72_0.conda
      - conda: https://conda.anaconda.org/conda-forge/noarch/prompt_toolkit-3.0.51-hd8ed1ab_0.conda
      - conda: https://conda.anaconda.org/conda-forge/osx-64/psutil-7.0.0-py313h63b0ddb_0.conda
      - conda: https://conda.anaconda.org/conda-forge/noarch/ptyprocess-0.7.0-pyhd8ed1ab_1.conda
      - conda: https://conda.anaconda.org/conda-forge/noarch/pure_eval-0.2.3-pyhd8ed1ab_1.conda
      - conda: https://conda.anaconda.org/conda-forge/noarch/pycparser-2.22-pyh29332c3_1.conda
      - conda: https://conda.anaconda.org/conda-forge/noarch/pygments-2.19.1-pyhd8ed1ab_0.conda
      - conda: https://conda.anaconda.org/conda-forge/osx-64/pyobjc-core-11.0-py313h19a8f7f_0.conda
      - conda: https://conda.anaconda.org/conda-forge/osx-64/pyobjc-framework-cocoa-11.0-py313h19a8f7f_0.conda
      - conda: https://conda.anaconda.org/conda-forge/noarch/pysocks-1.7.1-pyha55dd90_7.conda
      - conda: https://conda.anaconda.org/conda-forge/noarch/pytest-8.3.5-pyhd8ed1ab_0.conda
      - conda: https://conda.anaconda.org/conda-forge/osx-64/python-3.13.3-h534c281_101_cp313.conda
      - conda: https://conda.anaconda.org/conda-forge/noarch/python-dateutil-2.9.0.post0-pyhff2d567_1.conda
      - conda: https://conda.anaconda.org/conda-forge/noarch/python-fastjsonschema-2.21.1-pyhd8ed1ab_0.conda
      - conda: https://conda.anaconda.org/conda-forge/noarch/python-json-logger-2.0.7-pyhd8ed1ab_0.conda
      - conda: https://conda.anaconda.org/conda-forge/noarch/python_abi-3.13-7_cp313.conda
      - conda: https://conda.anaconda.org/conda-forge/noarch/pytz-2025.2-pyhd8ed1ab_0.conda
      - conda: https://conda.anaconda.org/conda-forge/osx-64/pyyaml-6.0.2-py313h717bdf5_2.conda
      - conda: https://conda.anaconda.org/conda-forge/osx-64/pyzmq-26.4.0-py313h2d45800_0.conda
      - conda: https://conda.anaconda.org/conda-forge/osx-64/readline-8.2-h7cca4af_2.conda
      - conda: https://conda.anaconda.org/conda-forge/noarch/referencing-0.36.2-pyh29332c3_0.conda
      - conda: https://conda.anaconda.org/conda-forge/noarch/requests-2.32.3-pyhd8ed1ab_1.conda
      - conda: https://conda.anaconda.org/conda-forge/noarch/rfc3339-validator-0.1.4-pyhd8ed1ab_1.conda
      - conda: https://conda.anaconda.org/conda-forge/noarch/rfc3986-validator-0.1.1-pyh9f0ad1d_0.tar.bz2
      - conda: https://conda.anaconda.org/conda-forge/noarch/rich-14.0.0-pyh29332c3_0.conda
      - conda: https://conda.anaconda.org/conda-forge/osx-64/rpds-py-0.25.1-py313hb35714d_0.conda
      - conda: https://conda.anaconda.org/conda-forge/noarch/send2trash-1.8.3-pyh31c8845_1.conda
      - conda: https://conda.anaconda.org/conda-forge/noarch/setuptools-80.8.0-pyhff2d567_0.conda
      - conda: https://conda.anaconda.org/conda-forge/noarch/shellingham-1.5.4-pyhd8ed1ab_1.conda
      - conda: https://conda.anaconda.org/conda-forge/noarch/six-1.17.0-pyhd8ed1ab_0.conda
      - conda: https://conda.anaconda.org/conda-forge/noarch/sniffio-1.3.1-pyhd8ed1ab_1.conda
      - conda: https://conda.anaconda.org/conda-forge/noarch/soupsieve-2.7-pyhd8ed1ab_0.conda
      - conda: https://conda.anaconda.org/conda-forge/noarch/stack_data-0.6.3-pyhd8ed1ab_1.conda
      - conda: https://conda.anaconda.org/conda-forge/noarch/terminado-0.18.1-pyh31c8845_0.conda
      - conda: https://conda.anaconda.org/conda-forge/noarch/tinycss2-1.4.0-pyhd8ed1ab_0.conda
      - conda: https://conda.anaconda.org/conda-forge/osx-64/tk-8.6.13-h1abcd95_1.conda
      - conda: https://conda.anaconda.org/conda-forge/noarch/tomli-2.2.1-pyhd8ed1ab_1.conda
      - conda: https://conda.anaconda.org/conda-forge/noarch/tomli-w-1.2.0-pyhd8ed1ab_0.conda
      - conda: https://conda.anaconda.org/conda-forge/noarch/tomlkit-0.13.2-pyha770c72_1.conda
      - conda: https://conda.anaconda.org/conda-forge/osx-64/tornado-6.5.1-py313h63b0ddb_0.conda
      - conda: https://conda.anaconda.org/conda-forge/noarch/traitlets-5.14.3-pyhd8ed1ab_1.conda
      - conda: https://conda.anaconda.org/conda-forge/noarch/trove-classifiers-2025.5.9.12-pyhd8ed1ab_0.conda
      - conda: https://conda.anaconda.org/conda-forge/noarch/types-python-dateutil-2.9.0.20250516-pyhd8ed1ab_0.conda
      - conda: https://conda.anaconda.org/conda-forge/noarch/typing-extensions-4.13.2-h0e9735f_0.conda
      - conda: https://conda.anaconda.org/conda-forge/noarch/typing_extensions-4.13.2-pyh29332c3_0.conda
      - conda: https://conda.anaconda.org/conda-forge/noarch/typing_utils-0.1.0-pyhd8ed1ab_1.conda
      - conda: https://conda.anaconda.org/conda-forge/noarch/tzdata-2025b-h78e105d_0.conda
      - conda: https://conda.anaconda.org/conda-forge/osx-64/ukkonen-1.0.1-py313h0c4e38b_5.conda
      - conda: https://conda.anaconda.org/conda-forge/noarch/uri-template-1.3.0-pyhd8ed1ab_1.conda
      - conda: https://conda.anaconda.org/conda-forge/noarch/urllib3-2.4.0-pyhd8ed1ab_0.conda
      - conda: https://conda.anaconda.org/conda-forge/noarch/userpath-1.9.2-pyhd8ed1ab_0.conda
      - conda: https://conda.anaconda.org/conda-forge/osx-64/uv-0.7.7-h6914f18_0.conda
      - conda: https://conda.anaconda.org/conda-forge/noarch/virtualenv-20.31.2-pyhd8ed1ab_0.conda
      - conda: https://conda.anaconda.org/conda-forge/noarch/wcwidth-0.2.13-pyhd8ed1ab_1.conda
      - conda: https://conda.anaconda.org/conda-forge/noarch/webcolors-24.11.1-pyhd8ed1ab_0.conda
      - conda: https://conda.anaconda.org/conda-forge/noarch/webencodings-0.5.1-pyhd8ed1ab_3.conda
      - conda: https://conda.anaconda.org/conda-forge/noarch/websocket-client-1.8.0-pyhd8ed1ab_1.conda
      - conda: https://conda.anaconda.org/conda-forge/noarch/widgetsnbextension-4.0.14-pyhd8ed1ab_0.conda
      - conda: https://conda.anaconda.org/conda-forge/osx-64/yaml-0.2.5-h0d85af4_2.tar.bz2
      - conda: https://conda.anaconda.org/conda-forge/osx-64/zeromq-4.3.5-h7130eaa_7.conda
      - conda: https://conda.anaconda.org/conda-forge/noarch/zipp-3.21.0-pyhd8ed1ab_1.conda
      - conda: https://conda.anaconda.org/conda-forge/osx-64/zstandard-0.23.0-py313h63b0ddb_2.conda
      - conda: https://conda.anaconda.org/conda-forge/osx-64/zstd-1.5.7-h8210216_2.conda
      - pypi: https://files.pythonhosted.org/packages/e2/f0/b4a484970e6227ea94cacea93d7dbd38bbef9c368e60ef3a6e00fe21d7b8/astropy-7.0.1-cp313-cp313-macosx_10_13_x86_64.whl
      - pypi: https://files.pythonhosted.org/packages/ff/4f/0333818fb27ca8a545c8442df0bb99b88625aed44c9934d287834924cbb5/astropy_iers_data-0.2025.4.28.0.37.27-py3-none-any.whl
      - pypi: https://files.pythonhosted.org/packages/03/74/489f85a78247609c6b4f13733cbf3ba0d864b11aa565617b645d6fdf2a4a/blessings-1.7-py3-none-any.whl
      - pypi: https://files.pythonhosted.org/packages/67/ad/550ddcb8b5a5d9949fe6606595cce36984c1d42309f1e04af98f5933a7ea/Cython-3.0.12-cp313-cp313-macosx_10_13_x86_64.whl
      - pypi: https://files.pythonhosted.org/packages/9e/68/2e1c858deb4fb5d3569396ae0416f73dead6d2716d0bc9b267f55359dc7e/emmontopy-0.8.0-py3-none-any.whl
      - pypi: https://files.pythonhosted.org/packages/c1/8b/5fe2cc11fee489817272089c4203e679c63b570a5aaeb18d852ae3cbba6a/et_xmlfile-2.0.0-py3-none-any.whl
      - pypi: https://files.pythonhosted.org/packages/00/be/d59db2d1d52697c6adc9eacaf50e8965b6345cc143f671e1ed068818d5cf/graphviz-0.20.3-py3-none-any.whl
      - pypi: https://files.pythonhosted.org/packages/f8/75/18cde5dcda8bf75ca84cac9101933139fb1d684807a819b3cd4659a63bbc/mammos_units-0.2.1-py3-none-any.whl
      - pypi: https://files.pythonhosted.org/packages/e2/a0/0aa7f0f4509a2e07bd7a509042967c2fab635690d4f48c6c7b3afd4f448c/numpy-2.2.5-cp313-cp313-macosx_10_13_x86_64.whl
      - pypi: https://files.pythonhosted.org/packages/c0/da/977ded879c29cbd04de313843e76868e6e13408a94ed6b987245dc7c8506/openpyxl-3.1.5-py2.py3-none-any.whl
      - pypi: https://files.pythonhosted.org/packages/6a/8b/6f0534ff7285e8d97e36a3838f88ffc8deb7cd0bc7b34f9f97d8bfdaae90/owlready2-0.47.tar.gz
      - pypi: https://files.pythonhosted.org/packages/64/22/3b8f4e0ed70644e85cfdcd57454686b9057c6c38d2f74fe4b8bc2527214a/pandas-2.2.3-cp313-cp313-macosx_10_13_x86_64.whl
      - pypi: https://files.pythonhosted.org/packages/7d/d9/3448a57cb5bd19950de6d6ab08bd8fbb3df60baa71726de91d73d76c481b/pyerfa-2.0.1.5-cp39-abi3-macosx_10_9_x86_64.whl
      - pypi: https://files.pythonhosted.org/packages/05/e7/df2285f3d08fee213f2d041540fa4fc9ca6c2d44cf36d3a035bf2a8d2bcc/pyparsing-3.2.3-py3-none-any.whl
      - pypi: https://files.pythonhosted.org/packages/f4/31/e9b6f04288dcd3fa60cb3179260d6dad81b92aef3063d679ac7d80a827ea/rdflib-7.1.4-py3-none-any.whl
      - pypi: https://files.pythonhosted.org/packages/a6/24/4d91e05817e92e3a61c8a21e08fd0f390f5301f1c448b137c57c4bc6e543/semver-3.0.4-py3-none-any.whl
      - pypi: https://files.pythonhosted.org/packages/5c/23/c7abc0ca0a1526a0774eca151daeb8de62ec457e77262b66b359c3c7679e/tzdata-2025.2-py2.py3-none-any.whl
      - pypi: ./
      osx-arm64:
      - conda: https://conda.anaconda.org/conda-forge/noarch/anyio-4.9.0-pyh29332c3_0.conda
      - conda: https://conda.anaconda.org/conda-forge/noarch/appnope-0.1.4-pyhd8ed1ab_1.conda
      - conda: https://conda.anaconda.org/conda-forge/noarch/argon2-cffi-23.1.0-pyhd8ed1ab_1.conda
      - conda: https://conda.anaconda.org/conda-forge/osx-arm64/argon2-cffi-bindings-21.2.0-py313h20a7fcf_5.conda
      - conda: https://conda.anaconda.org/conda-forge/noarch/arrow-1.3.0-pyhd8ed1ab_1.conda
      - conda: https://conda.anaconda.org/conda-forge/noarch/asttokens-3.0.0-pyhd8ed1ab_1.conda
      - conda: https://conda.anaconda.org/conda-forge/noarch/async-lru-2.0.5-pyh29332c3_0.conda
      - conda: https://conda.anaconda.org/conda-forge/noarch/attrs-25.3.0-pyh71513ae_0.conda
      - conda: https://conda.anaconda.org/conda-forge/noarch/babel-2.17.0-pyhd8ed1ab_0.conda
      - conda: https://conda.anaconda.org/conda-forge/noarch/backports-1.0-pyhd8ed1ab_5.conda
      - conda: https://conda.anaconda.org/conda-forge/noarch/backports.tarfile-1.2.0-pyhd8ed1ab_1.conda
      - conda: https://conda.anaconda.org/conda-forge/noarch/beautifulsoup4-4.13.4-pyha770c72_0.conda
      - conda: https://conda.anaconda.org/conda-forge/noarch/bleach-6.2.0-pyh29332c3_4.conda
      - conda: https://conda.anaconda.org/conda-forge/noarch/bleach-with-css-6.2.0-h82add2a_4.conda
      - conda: https://conda.anaconda.org/conda-forge/osx-arm64/brotli-python-1.1.0-py313h3579c5c_2.conda
      - conda: https://conda.anaconda.org/conda-forge/osx-arm64/bzip2-1.0.8-h99b78c6_7.conda
      - conda: https://conda.anaconda.org/conda-forge/osx-arm64/c-ares-1.34.5-h5505292_0.conda
      - conda: https://conda.anaconda.org/conda-forge/noarch/ca-certificates-2025.4.26-hbd8a1cb_0.conda
      - conda: https://conda.anaconda.org/conda-forge/noarch/cached-property-1.5.2-hd8ed1ab_1.tar.bz2
      - conda: https://conda.anaconda.org/conda-forge/noarch/cached_property-1.5.2-pyha770c72_1.tar.bz2
      - conda: https://conda.anaconda.org/conda-forge/noarch/certifi-2025.4.26-pyhd8ed1ab_0.conda
      - conda: https://conda.anaconda.org/conda-forge/osx-arm64/cffi-1.17.1-py313hc845a76_0.conda
      - conda: https://conda.anaconda.org/conda-forge/noarch/cfgv-3.3.1-pyhd8ed1ab_1.conda
      - conda: https://conda.anaconda.org/conda-forge/noarch/charset-normalizer-3.4.2-pyhd8ed1ab_0.conda
      - conda: https://conda.anaconda.org/conda-forge/noarch/click-8.2.1-pyh707e725_0.conda
      - conda: https://conda.anaconda.org/conda-forge/noarch/colorama-0.4.6-pyhd8ed1ab_1.conda
      - conda: https://conda.anaconda.org/conda-forge/noarch/comm-0.2.2-pyhd8ed1ab_1.conda
      - conda: https://conda.anaconda.org/conda-forge/osx-arm64/debugpy-1.8.14-py313h928ef07_0.conda
      - conda: https://conda.anaconda.org/conda-forge/noarch/decorator-5.2.1-pyhd8ed1ab_0.conda
      - conda: https://conda.anaconda.org/conda-forge/noarch/defusedxml-0.7.1-pyhd8ed1ab_0.tar.bz2
      - conda: https://conda.anaconda.org/conda-forge/noarch/distlib-0.3.9-pyhd8ed1ab_1.conda
      - conda: https://conda.anaconda.org/conda-forge/noarch/editables-0.5-pyhd8ed1ab_1.conda
      - conda: https://conda.anaconda.org/conda-forge/noarch/exceptiongroup-1.3.0-pyhd8ed1ab_0.conda
      - conda: https://conda.anaconda.org/conda-forge/noarch/executing-2.2.0-pyhd8ed1ab_0.conda
      - conda: https://conda.anaconda.org/conda-forge/noarch/filelock-3.18.0-pyhd8ed1ab_0.conda
      - conda: https://conda.anaconda.org/conda-forge/noarch/fqdn-1.5.1-pyhd8ed1ab_1.conda
      - conda: https://conda.anaconda.org/conda-forge/osx-arm64/git-2.49.0-pl5321hd71a902_0.conda
      - conda: https://conda.anaconda.org/conda-forge/noarch/h11-0.16.0-pyhd8ed1ab_0.conda
      - conda: https://conda.anaconda.org/conda-forge/noarch/h2-4.2.0-pyhd8ed1ab_0.conda
      - conda: https://conda.anaconda.org/conda-forge/noarch/hatch-1.14.1-pyhd8ed1ab_0.conda
      - conda: https://conda.anaconda.org/conda-forge/noarch/hatchling-1.27.0-pypyhd8ed1ab_0.conda
      - conda: https://conda.anaconda.org/conda-forge/noarch/hpack-4.1.0-pyhd8ed1ab_0.conda
      - conda: https://conda.anaconda.org/conda-forge/noarch/httpcore-1.0.9-pyh29332c3_0.conda
      - conda: https://conda.anaconda.org/conda-forge/noarch/httpx-0.28.1-pyhd8ed1ab_0.conda
      - conda: https://conda.anaconda.org/conda-forge/noarch/hyperframe-6.1.0-pyhd8ed1ab_0.conda
      - conda: https://conda.anaconda.org/conda-forge/noarch/hyperlink-21.0.0-pyh29332c3_1.conda
      - conda: https://conda.anaconda.org/conda-forge/noarch/identify-2.6.12-pyhd8ed1ab_0.conda
      - conda: https://conda.anaconda.org/conda-forge/noarch/idna-3.10-pyhd8ed1ab_1.conda
      - conda: https://conda.anaconda.org/conda-forge/noarch/importlib-metadata-8.7.0-pyhe01879c_1.conda
      - conda: https://conda.anaconda.org/conda-forge/noarch/importlib_resources-6.5.2-pyhd8ed1ab_0.conda
      - conda: https://conda.anaconda.org/conda-forge/noarch/iniconfig-2.0.0-pyhd8ed1ab_1.conda
      - conda: https://conda.anaconda.org/conda-forge/noarch/ipykernel-6.29.5-pyh57ce528_0.conda
      - conda: https://conda.anaconda.org/conda-forge/noarch/ipython-9.2.0-pyhfb0248b_0.conda
      - conda: https://conda.anaconda.org/conda-forge/noarch/ipython_pygments_lexers-1.1.1-pyhd8ed1ab_0.conda
      - conda: https://conda.anaconda.org/conda-forge/noarch/ipywidgets-8.1.7-pyhd8ed1ab_0.conda
      - conda: https://conda.anaconda.org/conda-forge/noarch/isoduration-20.11.0-pyhd8ed1ab_1.conda
      - conda: https://conda.anaconda.org/conda-forge/noarch/jaraco.classes-3.4.0-pyhd8ed1ab_2.conda
      - conda: https://conda.anaconda.org/conda-forge/noarch/jaraco.context-6.0.1-pyhd8ed1ab_0.conda
      - conda: https://conda.anaconda.org/conda-forge/noarch/jaraco.functools-4.1.0-pyhd8ed1ab_0.conda
      - conda: https://conda.anaconda.org/conda-forge/noarch/jedi-0.19.2-pyhd8ed1ab_1.conda
      - conda: https://conda.anaconda.org/conda-forge/noarch/jinja2-3.1.6-pyhd8ed1ab_0.conda
      - conda: https://conda.anaconda.org/conda-forge/noarch/json5-0.12.0-pyhd8ed1ab_0.conda
      - conda: https://conda.anaconda.org/conda-forge/osx-arm64/jsonpointer-3.0.0-py313h8f79df9_1.conda
      - conda: https://conda.anaconda.org/conda-forge/noarch/jsonschema-4.23.0-pyhd8ed1ab_1.conda
      - conda: https://conda.anaconda.org/conda-forge/noarch/jsonschema-specifications-2025.4.1-pyh29332c3_0.conda
      - conda: https://conda.anaconda.org/conda-forge/noarch/jsonschema-with-format-nongpl-4.23.0-hd8ed1ab_1.conda
      - conda: https://conda.anaconda.org/conda-forge/noarch/jupyter-1.1.1-pyhd8ed1ab_1.conda
      - conda: https://conda.anaconda.org/conda-forge/noarch/jupyter-lsp-2.2.5-pyhd8ed1ab_1.conda
      - conda: https://conda.anaconda.org/conda-forge/noarch/jupyter_client-8.6.3-pyhd8ed1ab_1.conda
      - conda: https://conda.anaconda.org/conda-forge/noarch/jupyter_console-6.6.3-pyhd8ed1ab_1.conda
      - conda: https://conda.anaconda.org/conda-forge/noarch/jupyter_core-5.7.2-pyh31011fe_1.conda
      - conda: https://conda.anaconda.org/conda-forge/noarch/jupyter_events-0.12.0-pyh29332c3_0.conda
      - conda: https://conda.anaconda.org/conda-forge/noarch/jupyter_server-2.16.0-pyhe01879c_0.conda
      - conda: https://conda.anaconda.org/conda-forge/noarch/jupyter_server_terminals-0.5.3-pyhd8ed1ab_1.conda
      - conda: https://conda.anaconda.org/conda-forge/noarch/jupyterlab-4.4.2-pyhd8ed1ab_0.conda
      - conda: https://conda.anaconda.org/conda-forge/noarch/jupyterlab_pygments-0.3.0-pyhd8ed1ab_2.conda
      - conda: https://conda.anaconda.org/conda-forge/noarch/jupyterlab_server-2.27.3-pyhd8ed1ab_1.conda
      - conda: https://conda.anaconda.org/conda-forge/noarch/jupyterlab_widgets-3.0.15-pyhd8ed1ab_0.conda
      - conda: https://conda.anaconda.org/conda-forge/noarch/keyring-25.6.0-pyh534df25_0.conda
      - conda: https://conda.anaconda.org/conda-forge/osx-arm64/krb5-1.21.3-h237132a_0.conda
      - conda: https://conda.anaconda.org/conda-forge/osx-arm64/libcurl-8.13.0-h73640d1_0.conda
      - conda: https://conda.anaconda.org/conda-forge/osx-arm64/libcxx-20.1.4-ha82da77_1.conda
      - conda: https://conda.anaconda.org/conda-forge/osx-arm64/libedit-3.1.20250104-pl5321hafb1f1b_0.conda
      - conda: https://conda.anaconda.org/conda-forge/osx-arm64/libev-4.33-h93a5062_2.conda
      - conda: https://conda.anaconda.org/conda-forge/osx-arm64/libexpat-2.7.0-h286801f_0.conda
      - conda: https://conda.anaconda.org/conda-forge/osx-arm64/libffi-3.4.6-h1da3d7d_1.conda
      - conda: https://conda.anaconda.org/conda-forge/osx-arm64/libiconv-1.18-hfe07756_1.conda
      - conda: https://conda.anaconda.org/conda-forge/osx-arm64/libintl-0.24.1-h493aca8_0.conda
      - conda: https://conda.anaconda.org/conda-forge/osx-arm64/liblzma-5.8.1-h39f12f2_0.conda
      - conda: https://conda.anaconda.org/conda-forge/osx-arm64/libmpdec-4.0.0-h99b78c6_0.conda
      - conda: https://conda.anaconda.org/conda-forge/osx-arm64/libnghttp2-1.64.0-h6d7220d_0.conda
      - conda: https://conda.anaconda.org/conda-forge/osx-arm64/libsodium-1.0.20-h99b78c6_0.conda
      - conda: https://conda.anaconda.org/conda-forge/osx-arm64/libsqlite-3.49.1-h3f77e49_2.conda
      - conda: https://conda.anaconda.org/conda-forge/osx-arm64/libssh2-1.11.1-h1590b86_0.conda
      - conda: https://conda.anaconda.org/conda-forge/osx-arm64/libzlib-1.3.1-h8359307_2.conda
      - conda: https://conda.anaconda.org/conda-forge/noarch/markdown-it-py-3.0.0-pyhd8ed1ab_1.conda
      - conda: https://conda.anaconda.org/conda-forge/osx-arm64/markupsafe-3.0.2-py313ha9b7d5b_1.conda
      - conda: https://conda.anaconda.org/conda-forge/noarch/matplotlib-inline-0.1.7-pyhd8ed1ab_1.conda
      - conda: https://conda.anaconda.org/conda-forge/noarch/mdurl-0.1.2-pyhd8ed1ab_1.conda
      - conda: https://conda.anaconda.org/conda-forge/noarch/mistune-3.1.3-pyh29332c3_0.conda
      - conda: https://conda.anaconda.org/conda-forge/noarch/more-itertools-10.7.0-pyhd8ed1ab_0.conda
      - conda: https://conda.anaconda.org/conda-forge/noarch/nbclient-0.10.2-pyhd8ed1ab_0.conda
      - conda: https://conda.anaconda.org/conda-forge/noarch/nbconvert-core-7.16.6-pyh29332c3_0.conda
      - conda: https://conda.anaconda.org/conda-forge/noarch/nbformat-5.10.4-pyhd8ed1ab_1.conda
      - conda: https://conda.anaconda.org/conda-forge/osx-arm64/ncurses-6.5-h5e97a16_3.conda
      - conda: https://conda.anaconda.org/conda-forge/noarch/nest-asyncio-1.6.0-pyhd8ed1ab_1.conda
      - conda: https://conda.anaconda.org/conda-forge/noarch/nodeenv-1.9.1-pyhd8ed1ab_1.conda
      - conda: https://conda.anaconda.org/conda-forge/noarch/notebook-7.4.2-pyhd8ed1ab_0.conda
      - conda: https://conda.anaconda.org/conda-forge/noarch/notebook-shim-0.2.4-pyhd8ed1ab_1.conda
      - conda: https://conda.anaconda.org/conda-forge/osx-arm64/openssl-3.5.0-h81ee809_0.conda
      - conda: https://conda.anaconda.org/conda-forge/noarch/overrides-7.7.0-pyhd8ed1ab_1.conda
      - conda: https://conda.anaconda.org/conda-forge/noarch/packaging-24.2-pyhd8ed1ab_2.conda
      - conda: https://conda.anaconda.org/conda-forge/noarch/pandocfilters-1.5.0-pyhd8ed1ab_0.tar.bz2
      - conda: https://conda.anaconda.org/conda-forge/noarch/parso-0.8.4-pyhd8ed1ab_1.conda
      - conda: https://conda.anaconda.org/conda-forge/noarch/pathspec-0.12.1-pyhd8ed1ab_1.conda
      - conda: https://conda.anaconda.org/conda-forge/osx-arm64/pcre2-10.44-ha881caa_2.conda
      - conda: https://conda.anaconda.org/conda-forge/osx-arm64/perl-5.32.1-7_h4614cfb_perl5.conda
      - conda: https://conda.anaconda.org/conda-forge/noarch/pexpect-4.9.0-pyhd8ed1ab_1.conda
      - conda: https://conda.anaconda.org/conda-forge/noarch/pickleshare-0.7.5-pyhd8ed1ab_1004.conda
      - conda: https://conda.anaconda.org/conda-forge/noarch/pkgutil-resolve-name-1.3.10-pyhd8ed1ab_2.conda
      - conda: https://conda.anaconda.org/conda-forge/noarch/platformdirs-4.3.8-pyhe01879c_0.conda
      - conda: https://conda.anaconda.org/conda-forge/noarch/pluggy-1.6.0-pyhd8ed1ab_0.conda
      - conda: https://conda.anaconda.org/conda-forge/noarch/pre-commit-4.2.0-pyha770c72_0.conda
      - conda: https://conda.anaconda.org/conda-forge/noarch/prometheus_client-0.22.0-pyhd8ed1ab_0.conda
      - conda: https://conda.anaconda.org/conda-forge/noarch/prompt-toolkit-3.0.51-pyha770c72_0.conda
      - conda: https://conda.anaconda.org/conda-forge/noarch/prompt_toolkit-3.0.51-hd8ed1ab_0.conda
      - conda: https://conda.anaconda.org/conda-forge/osx-arm64/psutil-7.0.0-py313h90d716c_0.conda
      - conda: https://conda.anaconda.org/conda-forge/noarch/ptyprocess-0.7.0-pyhd8ed1ab_1.conda
      - conda: https://conda.anaconda.org/conda-forge/noarch/pure_eval-0.2.3-pyhd8ed1ab_1.conda
      - conda: https://conda.anaconda.org/conda-forge/noarch/pycparser-2.22-pyh29332c3_1.conda
      - conda: https://conda.anaconda.org/conda-forge/noarch/pygments-2.19.1-pyhd8ed1ab_0.conda
      - conda: https://conda.anaconda.org/conda-forge/osx-arm64/pyobjc-core-11.0-py313hb6afeec_0.conda
      - conda: https://conda.anaconda.org/conda-forge/osx-arm64/pyobjc-framework-cocoa-11.0-py313hb6afeec_0.conda
      - conda: https://conda.anaconda.org/conda-forge/noarch/pysocks-1.7.1-pyha55dd90_7.conda
      - conda: https://conda.anaconda.org/conda-forge/noarch/pytest-8.3.5-pyhd8ed1ab_0.conda
      - conda: https://conda.anaconda.org/conda-forge/osx-arm64/python-3.13.3-h81fe080_101_cp313.conda
      - conda: https://conda.anaconda.org/conda-forge/noarch/python-dateutil-2.9.0.post0-pyhff2d567_1.conda
      - conda: https://conda.anaconda.org/conda-forge/noarch/python-fastjsonschema-2.21.1-pyhd8ed1ab_0.conda
      - conda: https://conda.anaconda.org/conda-forge/noarch/python-json-logger-2.0.7-pyhd8ed1ab_0.conda
      - conda: https://conda.anaconda.org/conda-forge/noarch/python_abi-3.13-7_cp313.conda
      - conda: https://conda.anaconda.org/conda-forge/noarch/pytz-2025.2-pyhd8ed1ab_0.conda
      - conda: https://conda.anaconda.org/conda-forge/osx-arm64/pyyaml-6.0.2-py313ha9b7d5b_2.conda
      - conda: https://conda.anaconda.org/conda-forge/osx-arm64/pyzmq-26.4.0-py313he6960b1_0.conda
      - conda: https://conda.anaconda.org/conda-forge/osx-arm64/readline-8.2-h1d1bf99_2.conda
      - conda: https://conda.anaconda.org/conda-forge/noarch/referencing-0.36.2-pyh29332c3_0.conda
      - conda: https://conda.anaconda.org/conda-forge/noarch/requests-2.32.3-pyhd8ed1ab_1.conda
      - conda: https://conda.anaconda.org/conda-forge/noarch/rfc3339-validator-0.1.4-pyhd8ed1ab_1.conda
      - conda: https://conda.anaconda.org/conda-forge/noarch/rfc3986-validator-0.1.1-pyh9f0ad1d_0.tar.bz2
      - conda: https://conda.anaconda.org/conda-forge/noarch/rich-14.0.0-pyh29332c3_0.conda
      - conda: https://conda.anaconda.org/conda-forge/osx-arm64/rpds-py-0.25.1-py313hf3ab51e_0.conda
      - conda: https://conda.anaconda.org/conda-forge/noarch/send2trash-1.8.3-pyh31c8845_1.conda
      - conda: https://conda.anaconda.org/conda-forge/noarch/setuptools-80.8.0-pyhff2d567_0.conda
      - conda: https://conda.anaconda.org/conda-forge/noarch/shellingham-1.5.4-pyhd8ed1ab_1.conda
      - conda: https://conda.anaconda.org/conda-forge/noarch/six-1.17.0-pyhd8ed1ab_0.conda
      - conda: https://conda.anaconda.org/conda-forge/noarch/sniffio-1.3.1-pyhd8ed1ab_1.conda
      - conda: https://conda.anaconda.org/conda-forge/noarch/soupsieve-2.7-pyhd8ed1ab_0.conda
      - conda: https://conda.anaconda.org/conda-forge/noarch/stack_data-0.6.3-pyhd8ed1ab_1.conda
      - conda: https://conda.anaconda.org/conda-forge/noarch/terminado-0.18.1-pyh31c8845_0.conda
      - conda: https://conda.anaconda.org/conda-forge/noarch/tinycss2-1.4.0-pyhd8ed1ab_0.conda
      - conda: https://conda.anaconda.org/conda-forge/osx-arm64/tk-8.6.13-h5083fa2_1.conda
      - conda: https://conda.anaconda.org/conda-forge/noarch/tomli-2.2.1-pyhd8ed1ab_1.conda
      - conda: https://conda.anaconda.org/conda-forge/noarch/tomli-w-1.2.0-pyhd8ed1ab_0.conda
      - conda: https://conda.anaconda.org/conda-forge/noarch/tomlkit-0.13.2-pyha770c72_1.conda
      - conda: https://conda.anaconda.org/conda-forge/osx-arm64/tornado-6.5.1-py313h90d716c_0.conda
      - conda: https://conda.anaconda.org/conda-forge/noarch/traitlets-5.14.3-pyhd8ed1ab_1.conda
      - conda: https://conda.anaconda.org/conda-forge/noarch/trove-classifiers-2025.5.9.12-pyhd8ed1ab_0.conda
      - conda: https://conda.anaconda.org/conda-forge/noarch/types-python-dateutil-2.9.0.20250516-pyhd8ed1ab_0.conda
      - conda: https://conda.anaconda.org/conda-forge/noarch/typing-extensions-4.13.2-h0e9735f_0.conda
      - conda: https://conda.anaconda.org/conda-forge/noarch/typing_extensions-4.13.2-pyh29332c3_0.conda
      - conda: https://conda.anaconda.org/conda-forge/noarch/typing_utils-0.1.0-pyhd8ed1ab_1.conda
      - conda: https://conda.anaconda.org/conda-forge/noarch/tzdata-2025b-h78e105d_0.conda
      - conda: https://conda.anaconda.org/conda-forge/osx-arm64/ukkonen-1.0.1-py313hf9c7212_5.conda
      - conda: https://conda.anaconda.org/conda-forge/noarch/uri-template-1.3.0-pyhd8ed1ab_1.conda
      - conda: https://conda.anaconda.org/conda-forge/noarch/urllib3-2.4.0-pyhd8ed1ab_0.conda
      - conda: https://conda.anaconda.org/conda-forge/noarch/userpath-1.9.2-pyhd8ed1ab_0.conda
      - conda: https://conda.anaconda.org/conda-forge/osx-arm64/uv-0.7.7-hb4c02be_0.conda
      - conda: https://conda.anaconda.org/conda-forge/noarch/virtualenv-20.31.2-pyhd8ed1ab_0.conda
      - conda: https://conda.anaconda.org/conda-forge/noarch/wcwidth-0.2.13-pyhd8ed1ab_1.conda
      - conda: https://conda.anaconda.org/conda-forge/noarch/webcolors-24.11.1-pyhd8ed1ab_0.conda
      - conda: https://conda.anaconda.org/conda-forge/noarch/webencodings-0.5.1-pyhd8ed1ab_3.conda
      - conda: https://conda.anaconda.org/conda-forge/noarch/websocket-client-1.8.0-pyhd8ed1ab_1.conda
      - conda: https://conda.anaconda.org/conda-forge/noarch/widgetsnbextension-4.0.14-pyhd8ed1ab_0.conda
      - conda: https://conda.anaconda.org/conda-forge/osx-arm64/yaml-0.2.5-h3422bc3_2.tar.bz2
      - conda: https://conda.anaconda.org/conda-forge/osx-arm64/zeromq-4.3.5-hc1bb282_7.conda
      - conda: https://conda.anaconda.org/conda-forge/noarch/zipp-3.21.0-pyhd8ed1ab_1.conda
      - conda: https://conda.anaconda.org/conda-forge/osx-arm64/zstandard-0.23.0-py313h90d716c_2.conda
      - conda: https://conda.anaconda.org/conda-forge/osx-arm64/zstd-1.5.7-h6491c7d_2.conda
      - pypi: https://files.pythonhosted.org/packages/10/87/cb34793d62e33f97f61f2cec9e4651e8f14786e1810a78fae6e7209b6232/astropy-7.0.1-cp313-cp313-macosx_11_0_arm64.whl
      - pypi: https://files.pythonhosted.org/packages/ff/4f/0333818fb27ca8a545c8442df0bb99b88625aed44c9934d287834924cbb5/astropy_iers_data-0.2025.4.28.0.37.27-py3-none-any.whl
      - pypi: https://files.pythonhosted.org/packages/03/74/489f85a78247609c6b4f13733cbf3ba0d864b11aa565617b645d6fdf2a4a/blessings-1.7-py3-none-any.whl
      - pypi: https://files.pythonhosted.org/packages/27/6b/7c87867d255cbce8167ed99fc65635e9395d2af0f0c915428f5b17ec412d/Cython-3.0.12-py2.py3-none-any.whl
      - pypi: https://files.pythonhosted.org/packages/9e/68/2e1c858deb4fb5d3569396ae0416f73dead6d2716d0bc9b267f55359dc7e/emmontopy-0.8.0-py3-none-any.whl
      - pypi: https://files.pythonhosted.org/packages/c1/8b/5fe2cc11fee489817272089c4203e679c63b570a5aaeb18d852ae3cbba6a/et_xmlfile-2.0.0-py3-none-any.whl
      - pypi: https://files.pythonhosted.org/packages/00/be/d59db2d1d52697c6adc9eacaf50e8965b6345cc143f671e1ed068818d5cf/graphviz-0.20.3-py3-none-any.whl
      - pypi: https://files.pythonhosted.org/packages/f8/75/18cde5dcda8bf75ca84cac9101933139fb1d684807a819b3cd4659a63bbc/mammos_units-0.2.1-py3-none-any.whl
      - pypi: https://files.pythonhosted.org/packages/7e/e4/a6a9f4537542912ec513185396fce52cdd45bdcf3e9d921ab02a93ca5aa9/numpy-2.2.5-cp313-cp313-macosx_11_0_arm64.whl
      - pypi: https://files.pythonhosted.org/packages/c0/da/977ded879c29cbd04de313843e76868e6e13408a94ed6b987245dc7c8506/openpyxl-3.1.5-py2.py3-none-any.whl
      - pypi: https://files.pythonhosted.org/packages/6a/8b/6f0534ff7285e8d97e36a3838f88ffc8deb7cd0bc7b34f9f97d8bfdaae90/owlready2-0.47.tar.gz
      - pypi: https://files.pythonhosted.org/packages/e4/93/b3f5d1838500e22c8d793625da672f3eec046b1a99257666c94446969282/pandas-2.2.3-cp313-cp313-macosx_11_0_arm64.whl
      - pypi: https://files.pythonhosted.org/packages/11/4a/31a363370478b63c6289a34743f2ba2d3ae1bd8223e004d18ab28fb92385/pyerfa-2.0.1.5-cp39-abi3-macosx_11_0_arm64.whl
      - pypi: https://files.pythonhosted.org/packages/05/e7/df2285f3d08fee213f2d041540fa4fc9ca6c2d44cf36d3a035bf2a8d2bcc/pyparsing-3.2.3-py3-none-any.whl
      - pypi: https://files.pythonhosted.org/packages/f4/31/e9b6f04288dcd3fa60cb3179260d6dad81b92aef3063d679ac7d80a827ea/rdflib-7.1.4-py3-none-any.whl
      - pypi: https://files.pythonhosted.org/packages/a6/24/4d91e05817e92e3a61c8a21e08fd0f390f5301f1c448b137c57c4bc6e543/semver-3.0.4-py3-none-any.whl
      - pypi: https://files.pythonhosted.org/packages/5c/23/c7abc0ca0a1526a0774eca151daeb8de62ec457e77262b66b359c3c7679e/tzdata-2025.2-py2.py3-none-any.whl
      - pypi: ./
      win-64:
      - conda: https://conda.anaconda.org/conda-forge/noarch/anyio-4.9.0-pyh29332c3_0.conda
      - conda: https://conda.anaconda.org/conda-forge/noarch/argon2-cffi-23.1.0-pyhd8ed1ab_1.conda
      - conda: https://conda.anaconda.org/conda-forge/win-64/argon2-cffi-bindings-21.2.0-py313ha7868ed_5.conda
      - conda: https://conda.anaconda.org/conda-forge/noarch/arrow-1.3.0-pyhd8ed1ab_1.conda
      - conda: https://conda.anaconda.org/conda-forge/noarch/asttokens-3.0.0-pyhd8ed1ab_1.conda
      - conda: https://conda.anaconda.org/conda-forge/noarch/async-lru-2.0.5-pyh29332c3_0.conda
      - conda: https://conda.anaconda.org/conda-forge/noarch/attrs-25.3.0-pyh71513ae_0.conda
      - conda: https://conda.anaconda.org/conda-forge/noarch/babel-2.17.0-pyhd8ed1ab_0.conda
      - conda: https://conda.anaconda.org/conda-forge/noarch/backports-1.0-pyhd8ed1ab_5.conda
      - conda: https://conda.anaconda.org/conda-forge/noarch/backports.tarfile-1.2.0-pyhd8ed1ab_1.conda
      - conda: https://conda.anaconda.org/conda-forge/noarch/beautifulsoup4-4.13.4-pyha770c72_0.conda
      - conda: https://conda.anaconda.org/conda-forge/noarch/bleach-6.2.0-pyh29332c3_4.conda
      - conda: https://conda.anaconda.org/conda-forge/noarch/bleach-with-css-6.2.0-h82add2a_4.conda
      - conda: https://conda.anaconda.org/conda-forge/win-64/brotli-python-1.1.0-py313h5813708_2.conda
      - conda: https://conda.anaconda.org/conda-forge/win-64/bzip2-1.0.8-h2466b09_7.conda
      - conda: https://conda.anaconda.org/conda-forge/noarch/ca-certificates-2025.4.26-h4c7d964_0.conda
      - conda: https://conda.anaconda.org/conda-forge/noarch/cached-property-1.5.2-hd8ed1ab_1.tar.bz2
      - conda: https://conda.anaconda.org/conda-forge/noarch/cached_property-1.5.2-pyha770c72_1.tar.bz2
      - conda: https://conda.anaconda.org/conda-forge/noarch/certifi-2025.4.26-pyhd8ed1ab_0.conda
      - conda: https://conda.anaconda.org/conda-forge/win-64/cffi-1.17.1-py313ha7868ed_0.conda
      - conda: https://conda.anaconda.org/conda-forge/noarch/cfgv-3.3.1-pyhd8ed1ab_1.conda
      - conda: https://conda.anaconda.org/conda-forge/noarch/charset-normalizer-3.4.2-pyhd8ed1ab_0.conda
      - conda: https://conda.anaconda.org/conda-forge/noarch/click-8.2.1-pyh7428d3b_0.conda
      - conda: https://conda.anaconda.org/conda-forge/noarch/colorama-0.4.6-pyhd8ed1ab_1.conda
      - conda: https://conda.anaconda.org/conda-forge/noarch/comm-0.2.2-pyhd8ed1ab_1.conda
      - conda: https://conda.anaconda.org/conda-forge/noarch/cpython-3.13.3-py313hd8ed1ab_101.conda
      - conda: https://conda.anaconda.org/conda-forge/win-64/debugpy-1.8.14-py313h5813708_0.conda
      - conda: https://conda.anaconda.org/conda-forge/noarch/decorator-5.2.1-pyhd8ed1ab_0.conda
      - conda: https://conda.anaconda.org/conda-forge/noarch/defusedxml-0.7.1-pyhd8ed1ab_0.tar.bz2
      - conda: https://conda.anaconda.org/conda-forge/noarch/distlib-0.3.9-pyhd8ed1ab_1.conda
      - conda: https://conda.anaconda.org/conda-forge/noarch/editables-0.5-pyhd8ed1ab_1.conda
      - conda: https://conda.anaconda.org/conda-forge/noarch/exceptiongroup-1.3.0-pyhd8ed1ab_0.conda
      - conda: https://conda.anaconda.org/conda-forge/noarch/executing-2.2.0-pyhd8ed1ab_0.conda
      - conda: https://conda.anaconda.org/conda-forge/noarch/filelock-3.18.0-pyhd8ed1ab_0.conda
      - conda: https://conda.anaconda.org/conda-forge/noarch/fqdn-1.5.1-pyhd8ed1ab_1.conda
      - conda: https://conda.anaconda.org/conda-forge/win-64/git-2.49.0-h57928b3_0.conda
      - conda: https://conda.anaconda.org/conda-forge/noarch/h11-0.16.0-pyhd8ed1ab_0.conda
      - conda: https://conda.anaconda.org/conda-forge/noarch/h2-4.2.0-pyhd8ed1ab_0.conda
      - conda: https://conda.anaconda.org/conda-forge/noarch/hatch-1.14.1-pyhd8ed1ab_0.conda
      - conda: https://conda.anaconda.org/conda-forge/noarch/hatchling-1.27.0-pypyhd8ed1ab_0.conda
      - conda: https://conda.anaconda.org/conda-forge/noarch/hpack-4.1.0-pyhd8ed1ab_0.conda
      - conda: https://conda.anaconda.org/conda-forge/noarch/httpcore-1.0.9-pyh29332c3_0.conda
      - conda: https://conda.anaconda.org/conda-forge/noarch/httpx-0.28.1-pyhd8ed1ab_0.conda
      - conda: https://conda.anaconda.org/conda-forge/noarch/hyperframe-6.1.0-pyhd8ed1ab_0.conda
      - conda: https://conda.anaconda.org/conda-forge/noarch/hyperlink-21.0.0-pyh29332c3_1.conda
      - conda: https://conda.anaconda.org/conda-forge/noarch/identify-2.6.12-pyhd8ed1ab_0.conda
      - conda: https://conda.anaconda.org/conda-forge/noarch/idna-3.10-pyhd8ed1ab_1.conda
      - conda: https://conda.anaconda.org/conda-forge/noarch/importlib-metadata-8.7.0-pyhe01879c_1.conda
      - conda: https://conda.anaconda.org/conda-forge/noarch/importlib_resources-6.5.2-pyhd8ed1ab_0.conda
      - conda: https://conda.anaconda.org/conda-forge/noarch/iniconfig-2.0.0-pyhd8ed1ab_1.conda
      - conda: https://conda.anaconda.org/conda-forge/noarch/ipykernel-6.29.5-pyh4bbf305_0.conda
      - conda: https://conda.anaconda.org/conda-forge/noarch/ipython-9.2.0-pyhca29cf9_0.conda
      - conda: https://conda.anaconda.org/conda-forge/noarch/ipython_pygments_lexers-1.1.1-pyhd8ed1ab_0.conda
      - conda: https://conda.anaconda.org/conda-forge/noarch/ipywidgets-8.1.7-pyhd8ed1ab_0.conda
      - conda: https://conda.anaconda.org/conda-forge/noarch/isoduration-20.11.0-pyhd8ed1ab_1.conda
      - conda: https://conda.anaconda.org/conda-forge/noarch/jaraco.classes-3.4.0-pyhd8ed1ab_2.conda
      - conda: https://conda.anaconda.org/conda-forge/noarch/jaraco.context-6.0.1-pyhd8ed1ab_0.conda
      - conda: https://conda.anaconda.org/conda-forge/noarch/jaraco.functools-4.1.0-pyhd8ed1ab_0.conda
      - conda: https://conda.anaconda.org/conda-forge/noarch/jedi-0.19.2-pyhd8ed1ab_1.conda
      - conda: https://conda.anaconda.org/conda-forge/noarch/jinja2-3.1.6-pyhd8ed1ab_0.conda
      - conda: https://conda.anaconda.org/conda-forge/noarch/json5-0.12.0-pyhd8ed1ab_0.conda
      - conda: https://conda.anaconda.org/conda-forge/win-64/jsonpointer-3.0.0-py313hfa70ccb_1.conda
      - conda: https://conda.anaconda.org/conda-forge/noarch/jsonschema-4.23.0-pyhd8ed1ab_1.conda
      - conda: https://conda.anaconda.org/conda-forge/noarch/jsonschema-specifications-2025.4.1-pyh29332c3_0.conda
      - conda: https://conda.anaconda.org/conda-forge/noarch/jsonschema-with-format-nongpl-4.23.0-hd8ed1ab_1.conda
      - conda: https://conda.anaconda.org/conda-forge/noarch/jupyter-1.1.1-pyhd8ed1ab_1.conda
      - conda: https://conda.anaconda.org/conda-forge/noarch/jupyter-lsp-2.2.5-pyhd8ed1ab_1.conda
      - conda: https://conda.anaconda.org/conda-forge/noarch/jupyter_client-8.6.3-pyhd8ed1ab_1.conda
      - conda: https://conda.anaconda.org/conda-forge/noarch/jupyter_console-6.6.3-pyhd8ed1ab_1.conda
      - conda: https://conda.anaconda.org/conda-forge/noarch/jupyter_core-5.7.2-pyh5737063_1.conda
      - conda: https://conda.anaconda.org/conda-forge/noarch/jupyter_events-0.12.0-pyh29332c3_0.conda
      - conda: https://conda.anaconda.org/conda-forge/noarch/jupyter_server-2.16.0-pyhe01879c_0.conda
      - conda: https://conda.anaconda.org/conda-forge/noarch/jupyter_server_terminals-0.5.3-pyhd8ed1ab_1.conda
      - conda: https://conda.anaconda.org/conda-forge/noarch/jupyterlab-4.4.2-pyhd8ed1ab_0.conda
      - conda: https://conda.anaconda.org/conda-forge/noarch/jupyterlab_pygments-0.3.0-pyhd8ed1ab_2.conda
      - conda: https://conda.anaconda.org/conda-forge/noarch/jupyterlab_server-2.27.3-pyhd8ed1ab_1.conda
      - conda: https://conda.anaconda.org/conda-forge/noarch/jupyterlab_widgets-3.0.15-pyhd8ed1ab_0.conda
      - conda: https://conda.anaconda.org/conda-forge/noarch/keyring-25.6.0-pyh7428d3b_0.conda
      - conda: https://conda.anaconda.org/conda-forge/win-64/krb5-1.21.3-hdf4eb48_0.conda
      - conda: https://conda.anaconda.org/conda-forge/win-64/libexpat-2.7.0-he0c23c2_0.conda
      - conda: https://conda.anaconda.org/conda-forge/win-64/libffi-3.4.6-h537db12_1.conda
      - conda: https://conda.anaconda.org/conda-forge/win-64/liblzma-5.8.1-h2466b09_0.conda
      - conda: https://conda.anaconda.org/conda-forge/win-64/libmpdec-4.0.0-h2466b09_0.conda
      - conda: https://conda.anaconda.org/conda-forge/win-64/libsodium-1.0.20-hc70643c_0.conda
      - conda: https://conda.anaconda.org/conda-forge/win-64/libsqlite-3.49.1-h67fdade_2.conda
      - conda: https://conda.anaconda.org/conda-forge/win-64/libzlib-1.3.1-h2466b09_2.conda
      - conda: https://conda.anaconda.org/conda-forge/noarch/markdown-it-py-3.0.0-pyhd8ed1ab_1.conda
      - conda: https://conda.anaconda.org/conda-forge/win-64/markupsafe-3.0.2-py313hb4c8b1a_1.conda
      - conda: https://conda.anaconda.org/conda-forge/noarch/matplotlib-inline-0.1.7-pyhd8ed1ab_1.conda
      - conda: https://conda.anaconda.org/conda-forge/noarch/mdurl-0.1.2-pyhd8ed1ab_1.conda
      - conda: https://conda.anaconda.org/conda-forge/noarch/mistune-3.1.3-pyh29332c3_0.conda
      - conda: https://conda.anaconda.org/conda-forge/noarch/more-itertools-10.7.0-pyhd8ed1ab_0.conda
      - conda: https://conda.anaconda.org/conda-forge/noarch/nbclient-0.10.2-pyhd8ed1ab_0.conda
      - conda: https://conda.anaconda.org/conda-forge/noarch/nbconvert-core-7.16.6-pyh29332c3_0.conda
      - conda: https://conda.anaconda.org/conda-forge/noarch/nbformat-5.10.4-pyhd8ed1ab_1.conda
      - conda: https://conda.anaconda.org/conda-forge/noarch/nest-asyncio-1.6.0-pyhd8ed1ab_1.conda
      - conda: https://conda.anaconda.org/conda-forge/noarch/nodeenv-1.9.1-pyhd8ed1ab_1.conda
      - conda: https://conda.anaconda.org/conda-forge/noarch/notebook-7.4.2-pyhd8ed1ab_0.conda
      - conda: https://conda.anaconda.org/conda-forge/noarch/notebook-shim-0.2.4-pyhd8ed1ab_1.conda
      - conda: https://conda.anaconda.org/conda-forge/win-64/openssl-3.5.0-ha4e3fda_0.conda
      - conda: https://conda.anaconda.org/conda-forge/noarch/overrides-7.7.0-pyhd8ed1ab_1.conda
      - conda: https://conda.anaconda.org/conda-forge/noarch/packaging-24.2-pyhd8ed1ab_2.conda
      - conda: https://conda.anaconda.org/conda-forge/noarch/pandocfilters-1.5.0-pyhd8ed1ab_0.tar.bz2
      - conda: https://conda.anaconda.org/conda-forge/noarch/parso-0.8.4-pyhd8ed1ab_1.conda
      - conda: https://conda.anaconda.org/conda-forge/noarch/pathspec-0.12.1-pyhd8ed1ab_1.conda
      - conda: https://conda.anaconda.org/conda-forge/noarch/pexpect-4.9.0-pyhd8ed1ab_1.conda
      - conda: https://conda.anaconda.org/conda-forge/noarch/pickleshare-0.7.5-pyhd8ed1ab_1004.conda
      - conda: https://conda.anaconda.org/conda-forge/noarch/pkgutil-resolve-name-1.3.10-pyhd8ed1ab_2.conda
      - conda: https://conda.anaconda.org/conda-forge/noarch/platformdirs-4.3.8-pyhe01879c_0.conda
      - conda: https://conda.anaconda.org/conda-forge/noarch/pluggy-1.6.0-pyhd8ed1ab_0.conda
      - conda: https://conda.anaconda.org/conda-forge/noarch/pre-commit-4.2.0-pyha770c72_0.conda
      - conda: https://conda.anaconda.org/conda-forge/noarch/prometheus_client-0.22.0-pyhd8ed1ab_0.conda
      - conda: https://conda.anaconda.org/conda-forge/noarch/prompt-toolkit-3.0.51-pyha770c72_0.conda
      - conda: https://conda.anaconda.org/conda-forge/noarch/prompt_toolkit-3.0.51-hd8ed1ab_0.conda
      - conda: https://conda.anaconda.org/conda-forge/win-64/psutil-7.0.0-py313ha7868ed_0.conda
      - conda: https://conda.anaconda.org/conda-forge/noarch/ptyprocess-0.7.0-pyhd8ed1ab_1.conda
      - conda: https://conda.anaconda.org/conda-forge/noarch/pure_eval-0.2.3-pyhd8ed1ab_1.conda
      - conda: https://conda.anaconda.org/conda-forge/noarch/pycparser-2.22-pyh29332c3_1.conda
      - conda: https://conda.anaconda.org/conda-forge/noarch/pygments-2.19.1-pyhd8ed1ab_0.conda
      - conda: https://conda.anaconda.org/conda-forge/noarch/pysocks-1.7.1-pyh09c184e_7.conda
      - conda: https://conda.anaconda.org/conda-forge/noarch/pytest-8.3.5-pyhd8ed1ab_0.conda
      - conda: https://conda.anaconda.org/conda-forge/win-64/python-3.13.3-h261c0b1_101_cp313.conda
      - conda: https://conda.anaconda.org/conda-forge/noarch/python-dateutil-2.9.0.post0-pyhff2d567_1.conda
      - conda: https://conda.anaconda.org/conda-forge/noarch/python-fastjsonschema-2.21.1-pyhd8ed1ab_0.conda
      - conda: https://conda.anaconda.org/conda-forge/noarch/python-json-logger-2.0.7-pyhd8ed1ab_0.conda
      - conda: https://conda.anaconda.org/conda-forge/noarch/python_abi-3.13-7_cp313.conda
      - conda: https://conda.anaconda.org/conda-forge/noarch/pytz-2025.2-pyhd8ed1ab_0.conda
      - conda: https://conda.anaconda.org/conda-forge/win-64/pywin32-307-py313h5813708_3.conda
      - conda: https://conda.anaconda.org/conda-forge/win-64/pywin32-ctypes-0.2.3-py313hfa70ccb_1.conda
      - conda: https://conda.anaconda.org/conda-forge/win-64/pywinpty-2.0.15-py313h5813708_0.conda
      - conda: https://conda.anaconda.org/conda-forge/win-64/pyyaml-6.0.2-py313hb4c8b1a_2.conda
      - conda: https://conda.anaconda.org/conda-forge/win-64/pyzmq-26.4.0-py313h2100fd5_0.conda
      - conda: https://conda.anaconda.org/conda-forge/noarch/referencing-0.36.2-pyh29332c3_0.conda
      - conda: https://conda.anaconda.org/conda-forge/noarch/requests-2.32.3-pyhd8ed1ab_1.conda
      - conda: https://conda.anaconda.org/conda-forge/noarch/rfc3339-validator-0.1.4-pyhd8ed1ab_1.conda
      - conda: https://conda.anaconda.org/conda-forge/noarch/rfc3986-validator-0.1.1-pyh9f0ad1d_0.tar.bz2
      - conda: https://conda.anaconda.org/conda-forge/noarch/rich-14.0.0-pyh29332c3_0.conda
      - conda: https://conda.anaconda.org/conda-forge/win-64/rpds-py-0.25.1-py313ha8a9a3c_0.conda
      - conda: https://conda.anaconda.org/conda-forge/noarch/send2trash-1.8.3-pyh5737063_1.conda
      - conda: https://conda.anaconda.org/conda-forge/noarch/setuptools-80.8.0-pyhff2d567_0.conda
      - conda: https://conda.anaconda.org/conda-forge/noarch/shellingham-1.5.4-pyhd8ed1ab_1.conda
      - conda: https://conda.anaconda.org/conda-forge/noarch/six-1.17.0-pyhd8ed1ab_0.conda
      - conda: https://conda.anaconda.org/conda-forge/noarch/sniffio-1.3.1-pyhd8ed1ab_1.conda
      - conda: https://conda.anaconda.org/conda-forge/noarch/soupsieve-2.7-pyhd8ed1ab_0.conda
      - conda: https://conda.anaconda.org/conda-forge/noarch/stack_data-0.6.3-pyhd8ed1ab_1.conda
      - conda: https://conda.anaconda.org/conda-forge/noarch/terminado-0.18.1-pyh5737063_0.conda
      - conda: https://conda.anaconda.org/conda-forge/noarch/tinycss2-1.4.0-pyhd8ed1ab_0.conda
      - conda: https://conda.anaconda.org/conda-forge/win-64/tk-8.6.13-h5226925_1.conda
      - conda: https://conda.anaconda.org/conda-forge/noarch/tomli-2.2.1-pyhd8ed1ab_1.conda
      - conda: https://conda.anaconda.org/conda-forge/noarch/tomli-w-1.2.0-pyhd8ed1ab_0.conda
      - conda: https://conda.anaconda.org/conda-forge/noarch/tomlkit-0.13.2-pyha770c72_1.conda
      - conda: https://conda.anaconda.org/conda-forge/win-64/tornado-6.5.1-py313ha7868ed_0.conda
      - conda: https://conda.anaconda.org/conda-forge/noarch/traitlets-5.14.3-pyhd8ed1ab_1.conda
      - conda: https://conda.anaconda.org/conda-forge/noarch/trove-classifiers-2025.5.9.12-pyhd8ed1ab_0.conda
      - conda: https://conda.anaconda.org/conda-forge/noarch/types-python-dateutil-2.9.0.20250516-pyhd8ed1ab_0.conda
      - conda: https://conda.anaconda.org/conda-forge/noarch/typing-extensions-4.13.2-h0e9735f_0.conda
      - conda: https://conda.anaconda.org/conda-forge/noarch/typing_extensions-4.13.2-pyh29332c3_0.conda
      - conda: https://conda.anaconda.org/conda-forge/noarch/typing_utils-0.1.0-pyhd8ed1ab_1.conda
      - conda: https://conda.anaconda.org/conda-forge/noarch/tzdata-2025b-h78e105d_0.conda
      - conda: https://conda.anaconda.org/conda-forge/win-64/ucrt-10.0.22621.0-h57928b3_1.conda
      - conda: https://conda.anaconda.org/conda-forge/win-64/ukkonen-1.0.1-py313h1ec8472_5.conda
      - conda: https://conda.anaconda.org/conda-forge/noarch/uri-template-1.3.0-pyhd8ed1ab_1.conda
      - conda: https://conda.anaconda.org/conda-forge/noarch/urllib3-2.4.0-pyhd8ed1ab_0.conda
      - conda: https://conda.anaconda.org/conda-forge/noarch/userpath-1.9.2-pyhd8ed1ab_0.conda
      - conda: https://conda.anaconda.org/conda-forge/win-64/uv-0.7.7-he6717ee_0.conda
      - conda: https://conda.anaconda.org/conda-forge/win-64/vc-14.3-h2b53caa_26.conda
      - conda: https://conda.anaconda.org/conda-forge/win-64/vc14_runtime-14.42.34438-hfd919c2_26.conda
      - conda: https://conda.anaconda.org/conda-forge/noarch/virtualenv-20.31.2-pyhd8ed1ab_0.conda
      - conda: https://conda.anaconda.org/conda-forge/win-64/vs2015_runtime-14.42.34438-h7142326_26.conda
      - conda: https://conda.anaconda.org/conda-forge/noarch/wcwidth-0.2.13-pyhd8ed1ab_1.conda
      - conda: https://conda.anaconda.org/conda-forge/noarch/webcolors-24.11.1-pyhd8ed1ab_0.conda
      - conda: https://conda.anaconda.org/conda-forge/noarch/webencodings-0.5.1-pyhd8ed1ab_3.conda
      - conda: https://conda.anaconda.org/conda-forge/noarch/websocket-client-1.8.0-pyhd8ed1ab_1.conda
      - conda: https://conda.anaconda.org/conda-forge/noarch/widgetsnbextension-4.0.14-pyhd8ed1ab_0.conda
      - conda: https://conda.anaconda.org/conda-forge/noarch/win_inet_pton-1.1.0-pyh7428d3b_8.conda
      - conda: https://conda.anaconda.org/conda-forge/win-64/winpty-0.4.3-4.tar.bz2
      - conda: https://conda.anaconda.org/conda-forge/win-64/yaml-0.2.5-h8ffe710_2.tar.bz2
      - conda: https://conda.anaconda.org/conda-forge/win-64/zeromq-4.3.5-ha9f60a1_7.conda
      - conda: https://conda.anaconda.org/conda-forge/noarch/zipp-3.21.0-pyhd8ed1ab_1.conda
      - conda: https://conda.anaconda.org/conda-forge/win-64/zstandard-0.23.0-py313ha7868ed_2.conda
      - pypi: https://files.pythonhosted.org/packages/53/ef/eeeb9eb42cf5a83abf704043fafe04417849997321a20fcd465f32ed4b19/astropy-7.0.1-cp313-cp313-win_amd64.whl
      - pypi: https://files.pythonhosted.org/packages/ff/4f/0333818fb27ca8a545c8442df0bb99b88625aed44c9934d287834924cbb5/astropy_iers_data-0.2025.4.28.0.37.27-py3-none-any.whl
      - pypi: https://files.pythonhosted.org/packages/03/74/489f85a78247609c6b4f13733cbf3ba0d864b11aa565617b645d6fdf2a4a/blessings-1.7-py3-none-any.whl
      - pypi: https://files.pythonhosted.org/packages/a6/5f/bbfaf2b5f7bf78854ecbc82f8473a3892ae5580e0c5bd0d4a82580b39ed3/Cython-3.0.12-cp313-cp313-win_amd64.whl
      - pypi: https://files.pythonhosted.org/packages/9e/68/2e1c858deb4fb5d3569396ae0416f73dead6d2716d0bc9b267f55359dc7e/emmontopy-0.8.0-py3-none-any.whl
      - pypi: https://files.pythonhosted.org/packages/c1/8b/5fe2cc11fee489817272089c4203e679c63b570a5aaeb18d852ae3cbba6a/et_xmlfile-2.0.0-py3-none-any.whl
      - pypi: https://files.pythonhosted.org/packages/00/be/d59db2d1d52697c6adc9eacaf50e8965b6345cc143f671e1ed068818d5cf/graphviz-0.20.3-py3-none-any.whl
      - pypi: https://files.pythonhosted.org/packages/f8/75/18cde5dcda8bf75ca84cac9101933139fb1d684807a819b3cd4659a63bbc/mammos_units-0.2.1-py3-none-any.whl
      - pypi: https://files.pythonhosted.org/packages/13/ae/72e6276feb9ef06787365b05915bfdb057d01fceb4a43cb80978e518d79b/numpy-2.2.5-cp313-cp313-win_amd64.whl
      - pypi: https://files.pythonhosted.org/packages/c0/da/977ded879c29cbd04de313843e76868e6e13408a94ed6b987245dc7c8506/openpyxl-3.1.5-py2.py3-none-any.whl
      - pypi: https://files.pythonhosted.org/packages/6a/8b/6f0534ff7285e8d97e36a3838f88ffc8deb7cd0bc7b34f9f97d8bfdaae90/owlready2-0.47.tar.gz
      - pypi: https://files.pythonhosted.org/packages/3b/bc/4b18e2b8c002572c5a441a64826252ce5da2aa738855747247a971988043/pandas-2.2.3-cp313-cp313-win_amd64.whl
      - pypi: https://files.pythonhosted.org/packages/b4/11/97233cf23ad5411ac6f13b1d6ee3888f90ace4f974d9bf9db887aa428912/pyerfa-2.0.1.5-cp39-abi3-win_amd64.whl
      - pypi: https://files.pythonhosted.org/packages/05/e7/df2285f3d08fee213f2d041540fa4fc9ca6c2d44cf36d3a035bf2a8d2bcc/pyparsing-3.2.3-py3-none-any.whl
      - pypi: https://files.pythonhosted.org/packages/f4/31/e9b6f04288dcd3fa60cb3179260d6dad81b92aef3063d679ac7d80a827ea/rdflib-7.1.4-py3-none-any.whl
      - pypi: https://files.pythonhosted.org/packages/a6/24/4d91e05817e92e3a61c8a21e08fd0f390f5301f1c448b137c57c4bc6e543/semver-3.0.4-py3-none-any.whl
      - pypi: https://files.pythonhosted.org/packages/5c/23/c7abc0ca0a1526a0774eca151daeb8de62ec457e77262b66b359c3c7679e/tzdata-2025.2-py2.py3-none-any.whl
      - pypi: ./
packages:
- conda: https://conda.anaconda.org/conda-forge/linux-64/_libgcc_mutex-0.1-conda_forge.tar.bz2
  sha256: fe51de6107f9edc7aa4f786a70f4a883943bc9d39b3bb7307c04c41410990726
  md5: d7c89558ba9fa0495403155b64376d81
  license: None
  purls: []
  size: 2562
  timestamp: 1578324546067
- conda: https://conda.anaconda.org/conda-forge/linux-64/_openmp_mutex-4.5-2_gnu.tar.bz2
  build_number: 16
  sha256: fbe2c5e56a653bebb982eda4876a9178aedfc2b545f25d0ce9c4c0b508253d22
  md5: 73aaf86a425cc6e73fcf236a5a46396d
  depends:
  - _libgcc_mutex 0.1 conda_forge
  - libgomp >=7.5.0
  constrains:
  - openmp_impl 9999
  license: BSD-3-Clause
  license_family: BSD
  purls: []
  size: 23621
  timestamp: 1650670423406
- conda: https://conda.anaconda.org/conda-forge/noarch/anyio-4.9.0-pyh29332c3_0.conda
  sha256: b28e0f78bb0c7962630001e63af25a89224ff504e135a02e50d4d80b6155d386
  md5: 9749a2c77a7c40d432ea0927662d7e52
  depends:
  - exceptiongroup >=1.0.2
  - idna >=2.8
  - python >=3.9
  - sniffio >=1.1
  - typing_extensions >=4.5
  - python
  constrains:
  - trio >=0.26.1
  - uvloop >=0.21
  license: MIT
  license_family: MIT
  purls:
  - pkg:pypi/anyio?source=hash-mapping
  size: 126346
  timestamp: 1742243108743
- conda: https://conda.anaconda.org/conda-forge/noarch/appnope-0.1.4-pyhd8ed1ab_1.conda
  sha256: 8f032b140ea4159806e4969a68b4a3c0a7cab1ad936eb958a2b5ffe5335e19bf
  md5: 54898d0f524c9dee622d44bbb081a8ab
  depends:
  - python >=3.9
  license: BSD-2-Clause
  license_family: BSD
  purls:
  - pkg:pypi/appnope?source=hash-mapping
  size: 10076
  timestamp: 1733332433806
- conda: https://conda.anaconda.org/conda-forge/noarch/argon2-cffi-23.1.0-pyhd8ed1ab_1.conda
  sha256: 7af62339394986bc470a7a231c7f37ad0173ffb41f6bc0e8e31b0be9e3b9d20f
  md5: a7ee488b71c30ada51c48468337b85ba
  depends:
  - argon2-cffi-bindings
  - python >=3.9
  - typing-extensions
  constrains:
  - argon2_cffi ==999
  license: MIT
  license_family: MIT
  purls:
  - pkg:pypi/argon2-cffi?source=hash-mapping
  size: 18594
  timestamp: 1733311166338
- conda: https://conda.anaconda.org/conda-forge/linux-64/argon2-cffi-bindings-21.2.0-py313h536fd9c_5.conda
  sha256: b17e5477dbc6a01286ea736216f49039d35335ea3283fa0f07d2c7cea57002ae
  md5: 49fa2ed332b1239d6b0b2fe5e0393421
  depends:
  - __glibc >=2.17,<3.0.a0
  - cffi >=1.0.1
  - libgcc >=13
  - python >=3.13.0rc1,<3.14.0a0
  - python_abi 3.13.* *_cp313
  license: MIT
  license_family: MIT
  purls:
  - pkg:pypi/argon2-cffi-bindings?source=hash-mapping
  size: 34900
  timestamp: 1725356714671
- conda: https://conda.anaconda.org/conda-forge/osx-64/argon2-cffi-bindings-21.2.0-py313ha37c0e0_5.conda
  sha256: d8b9baae87e315b0106d85eb769d7dcff9691abce4b313d8ca410c26998217b2
  md5: 2a9ccef1e31a58c4a77ffc92d3cc9c55
  depends:
  - __osx >=10.13
  - cffi >=1.0.1
  - python >=3.13.0rc1,<3.14.0a0
  - python_abi 3.13.* *_cp313
  license: MIT
  license_family: MIT
  purls:
  - pkg:pypi/argon2-cffi-bindings?source=hash-mapping
  size: 32046
  timestamp: 1725356858173
- conda: https://conda.anaconda.org/conda-forge/osx-arm64/argon2-cffi-bindings-21.2.0-py313h20a7fcf_5.conda
  sha256: 2ced37cabe03f64f2ecc36a089576b79b27f3f2d4beefceb0d614bf40450d53a
  md5: ba06ad3e96ea794fec0eddfa92e121b5
  depends:
  - __osx >=11.0
  - cffi >=1.0.1
  - python >=3.13.0rc1,<3.14.0a0
  - python >=3.13.0rc1,<3.14.0a0 *_cp313
  - python_abi 3.13.* *_cp313
  license: MIT
  license_family: MIT
  purls:
  - pkg:pypi/argon2-cffi-bindings?source=hash-mapping
  size: 32946
  timestamp: 1725356801521
- conda: https://conda.anaconda.org/conda-forge/win-64/argon2-cffi-bindings-21.2.0-py313ha7868ed_5.conda
  sha256: 36b79f862177b3a104762f68664e445615e7c831ca5fe76dc4596ad531ed46a3
  md5: 6d6dbb065c660e9e358b32bdab9ada31
  depends:
  - cffi >=1.0.1
  - python >=3.13.0rc1,<3.14.0a0
  - python_abi 3.13.* *_cp313
  - ucrt >=10.0.20348.0
  - vc >=14.2,<15
  - vc14_runtime >=14.29.30139
  license: MIT
  license_family: MIT
  purls:
  - pkg:pypi/argon2-cffi-bindings?source=hash-mapping
  size: 34467
  timestamp: 1725357154522
- conda: https://conda.anaconda.org/conda-forge/noarch/arrow-1.3.0-pyhd8ed1ab_1.conda
  sha256: c4b0bdb3d5dee50b60db92f99da3e4c524d5240aafc0a5fcc15e45ae2d1a3cd1
  md5: 46b53236fdd990271b03c3978d4218a9
  depends:
  - python >=3.9
  - python-dateutil >=2.7.0
  - types-python-dateutil >=2.8.10
  license: Apache-2.0
  license_family: Apache
  purls:
  - pkg:pypi/arrow?source=hash-mapping
  size: 99951
  timestamp: 1733584345583
- pypi: https://files.pythonhosted.org/packages/10/87/cb34793d62e33f97f61f2cec9e4651e8f14786e1810a78fae6e7209b6232/astropy-7.0.1-cp313-cp313-macosx_11_0_arm64.whl
  name: astropy
  version: 7.0.1
  sha256: 0785533096b5682148ab79b077ab0e17f254be17c9fa12cb7789b8109044fe95
  requires_dist:
  - numpy>=1.23.2
  - pyerfa>=2.0.1.1
  - astropy-iers-data>=0.2025.1.31.12.41.4
  - pyyaml>=6.0.0
  - packaging>=22.0.0
  - scipy>=1.9.2 ; extra == 'recommended'
  - matplotlib>=3.6.0 ; extra == 'recommended'
  - ipython>=8.0.0 ; extra == 'ipython'
  - astropy[ipython] ; extra == 'jupyter'
  - ipywidgets ; extra == 'jupyter'
  - ipykernel ; extra == 'jupyter'
  - ipydatagrid ; extra == 'jupyter'
  - pandas ; extra == 'jupyter'
  - astropy[recommended] ; extra == 'all'
  - astropy[ipython] ; extra == 'all'
  - astropy[jupyter] ; extra == 'all'
  - certifi>=2022.6.15.1 ; extra == 'all'
  - dask[array]>=2022.5.1 ; extra == 'all'
  - h5py>=3.8.0 ; extra == 'all'
  - pyarrow>=10.0.1 ; extra == 'all'
  - beautifulsoup4>=4.9.3 ; extra == 'all'
  - html5lib>=1.1 ; extra == 'all'
  - bleach>=3.2.1 ; extra == 'all'
  - pandas>=2.0 ; extra == 'all'
  - sortedcontainers>=1.5.7 ; extra == 'all'
  - pytz>=2016.10 ; extra == 'all'
  - jplephem>=2.6 ; extra == 'all'
  - mpmath>=1.2.1 ; extra == 'all'
  - asdf>=2.8.3 ; extra == 'all'
  - asdf-astropy>=0.3 ; extra == 'all'
  - bottleneck>=1.3.3 ; extra == 'all'
  - fsspec[http]>=2023.4.0 ; extra == 'all'
  - s3fs>=2023.4.0 ; extra == 'all'
  - coverage>=6.4.4 ; extra == 'test'
  - pre-commit>=2.9.3 ; extra == 'test'
  - pytest>=7.3.0 ; extra == 'test'
  - pytest-doctestplus>=0.12 ; extra == 'test'
  - pytest-astropy-header>=0.2.1 ; extra == 'test'
  - pytest-astropy>=0.10.0 ; extra == 'test'
  - pytest-xdist>=2.5.0 ; extra == 'test'
  - threadpoolctl>=3.0.0 ; extra == 'test'
  - astropy[all] ; extra == 'test-all'
  - astropy[test] ; extra == 'test-all'
  - objgraph ; extra == 'test-all'
  - skyfield>=1.20 ; extra == 'test-all'
  - sgp4>=2.3 ; extra == 'test-all'
  - array-api-strict ; extra == 'test-all'
  - pandas-stubs>=2.0 ; extra == 'typing'
  - astropy[recommended] ; extra == 'docs'
  - sphinx ; extra == 'docs'
  - sphinx-astropy[confv2]>=1.9.1 ; extra == 'docs'
  - pytest>=7.0 ; extra == 'docs'
  - sphinx-changelog>=1.2.0 ; extra == 'docs'
  - sphinx-design ; extra == 'docs'
  - jinja2>=3.1.3 ; extra == 'docs'
  - sphinxcontrib-globalsubs>=0.1.1 ; extra == 'docs'
  - matplotlib>=3.9.1 ; extra == 'docs'
  - astropy[recommended] ; extra == 'dev'
  - astropy[test] ; extra == 'dev'
  - astropy[docs] ; extra == 'dev'
  - astropy[typing] ; extra == 'dev'
  - tox ; extra == 'dev-all'
  - astropy[dev] ; extra == 'dev-all'
  - astropy[test-all] ; extra == 'dev-all'
  requires_python: '>=3.11'
- pypi: https://files.pythonhosted.org/packages/53/ef/eeeb9eb42cf5a83abf704043fafe04417849997321a20fcd465f32ed4b19/astropy-7.0.1-cp313-cp313-win_amd64.whl
  name: astropy
  version: 7.0.1
  sha256: 8ffb20105eeec84f6bd8bbde4a86686a8f78424c3c46b6021fbf816e40dd8960
  requires_dist:
  - numpy>=1.23.2
  - pyerfa>=2.0.1.1
  - astropy-iers-data>=0.2025.1.31.12.41.4
  - pyyaml>=6.0.0
  - packaging>=22.0.0
  - scipy>=1.9.2 ; extra == 'recommended'
  - matplotlib>=3.6.0 ; extra == 'recommended'
  - ipython>=8.0.0 ; extra == 'ipython'
  - astropy[ipython] ; extra == 'jupyter'
  - ipywidgets ; extra == 'jupyter'
  - ipykernel ; extra == 'jupyter'
  - ipydatagrid ; extra == 'jupyter'
  - pandas ; extra == 'jupyter'
  - astropy[recommended] ; extra == 'all'
  - astropy[ipython] ; extra == 'all'
  - astropy[jupyter] ; extra == 'all'
  - certifi>=2022.6.15.1 ; extra == 'all'
  - dask[array]>=2022.5.1 ; extra == 'all'
  - h5py>=3.8.0 ; extra == 'all'
  - pyarrow>=10.0.1 ; extra == 'all'
  - beautifulsoup4>=4.9.3 ; extra == 'all'
  - html5lib>=1.1 ; extra == 'all'
  - bleach>=3.2.1 ; extra == 'all'
  - pandas>=2.0 ; extra == 'all'
  - sortedcontainers>=1.5.7 ; extra == 'all'
  - pytz>=2016.10 ; extra == 'all'
  - jplephem>=2.6 ; extra == 'all'
  - mpmath>=1.2.1 ; extra == 'all'
  - asdf>=2.8.3 ; extra == 'all'
  - asdf-astropy>=0.3 ; extra == 'all'
  - bottleneck>=1.3.3 ; extra == 'all'
  - fsspec[http]>=2023.4.0 ; extra == 'all'
  - s3fs>=2023.4.0 ; extra == 'all'
  - coverage>=6.4.4 ; extra == 'test'
  - pre-commit>=2.9.3 ; extra == 'test'
  - pytest>=7.3.0 ; extra == 'test'
  - pytest-doctestplus>=0.12 ; extra == 'test'
  - pytest-astropy-header>=0.2.1 ; extra == 'test'
  - pytest-astropy>=0.10.0 ; extra == 'test'
  - pytest-xdist>=2.5.0 ; extra == 'test'
  - threadpoolctl>=3.0.0 ; extra == 'test'
  - astropy[all] ; extra == 'test-all'
  - astropy[test] ; extra == 'test-all'
  - objgraph ; extra == 'test-all'
  - skyfield>=1.20 ; extra == 'test-all'
  - sgp4>=2.3 ; extra == 'test-all'
  - array-api-strict ; extra == 'test-all'
  - pandas-stubs>=2.0 ; extra == 'typing'
  - astropy[recommended] ; extra == 'docs'
  - sphinx ; extra == 'docs'
  - sphinx-astropy[confv2]>=1.9.1 ; extra == 'docs'
  - pytest>=7.0 ; extra == 'docs'
  - sphinx-changelog>=1.2.0 ; extra == 'docs'
  - sphinx-design ; extra == 'docs'
  - jinja2>=3.1.3 ; extra == 'docs'
  - sphinxcontrib-globalsubs>=0.1.1 ; extra == 'docs'
  - matplotlib>=3.9.1 ; extra == 'docs'
  - astropy[recommended] ; extra == 'dev'
  - astropy[test] ; extra == 'dev'
  - astropy[docs] ; extra == 'dev'
  - astropy[typing] ; extra == 'dev'
  - tox ; extra == 'dev-all'
  - astropy[dev] ; extra == 'dev-all'
  - astropy[test-all] ; extra == 'dev-all'
  requires_python: '>=3.11'
- pypi: https://files.pythonhosted.org/packages/9b/a3/33546e62bb936d8dcceb24e7ef7540005c1dfbbe341715b217d2867e7cc2/astropy-7.0.1-cp313-cp313-manylinux_2_17_x86_64.manylinux2014_x86_64.whl
  name: astropy
  version: 7.0.1
  sha256: a367d334b789934b975565be470eb1043b3419508bd8e15a882775925e30d2ce
  requires_dist:
  - numpy>=1.23.2
  - pyerfa>=2.0.1.1
  - astropy-iers-data>=0.2025.1.31.12.41.4
  - pyyaml>=6.0.0
  - packaging>=22.0.0
  - scipy>=1.9.2 ; extra == 'recommended'
  - matplotlib>=3.6.0 ; extra == 'recommended'
  - ipython>=8.0.0 ; extra == 'ipython'
  - astropy[ipython] ; extra == 'jupyter'
  - ipywidgets ; extra == 'jupyter'
  - ipykernel ; extra == 'jupyter'
  - ipydatagrid ; extra == 'jupyter'
  - pandas ; extra == 'jupyter'
  - astropy[recommended] ; extra == 'all'
  - astropy[ipython] ; extra == 'all'
  - astropy[jupyter] ; extra == 'all'
  - certifi>=2022.6.15.1 ; extra == 'all'
  - dask[array]>=2022.5.1 ; extra == 'all'
  - h5py>=3.8.0 ; extra == 'all'
  - pyarrow>=10.0.1 ; extra == 'all'
  - beautifulsoup4>=4.9.3 ; extra == 'all'
  - html5lib>=1.1 ; extra == 'all'
  - bleach>=3.2.1 ; extra == 'all'
  - pandas>=2.0 ; extra == 'all'
  - sortedcontainers>=1.5.7 ; extra == 'all'
  - pytz>=2016.10 ; extra == 'all'
  - jplephem>=2.6 ; extra == 'all'
  - mpmath>=1.2.1 ; extra == 'all'
  - asdf>=2.8.3 ; extra == 'all'
  - asdf-astropy>=0.3 ; extra == 'all'
  - bottleneck>=1.3.3 ; extra == 'all'
  - fsspec[http]>=2023.4.0 ; extra == 'all'
  - s3fs>=2023.4.0 ; extra == 'all'
  - coverage>=6.4.4 ; extra == 'test'
  - pre-commit>=2.9.3 ; extra == 'test'
  - pytest>=7.3.0 ; extra == 'test'
  - pytest-doctestplus>=0.12 ; extra == 'test'
  - pytest-astropy-header>=0.2.1 ; extra == 'test'
  - pytest-astropy>=0.10.0 ; extra == 'test'
  - pytest-xdist>=2.5.0 ; extra == 'test'
  - threadpoolctl>=3.0.0 ; extra == 'test'
  - astropy[all] ; extra == 'test-all'
  - astropy[test] ; extra == 'test-all'
  - objgraph ; extra == 'test-all'
  - skyfield>=1.20 ; extra == 'test-all'
  - sgp4>=2.3 ; extra == 'test-all'
  - array-api-strict ; extra == 'test-all'
  - pandas-stubs>=2.0 ; extra == 'typing'
  - astropy[recommended] ; extra == 'docs'
  - sphinx ; extra == 'docs'
  - sphinx-astropy[confv2]>=1.9.1 ; extra == 'docs'
  - pytest>=7.0 ; extra == 'docs'
  - sphinx-changelog>=1.2.0 ; extra == 'docs'
  - sphinx-design ; extra == 'docs'
  - jinja2>=3.1.3 ; extra == 'docs'
  - sphinxcontrib-globalsubs>=0.1.1 ; extra == 'docs'
  - matplotlib>=3.9.1 ; extra == 'docs'
  - astropy[recommended] ; extra == 'dev'
  - astropy[test] ; extra == 'dev'
  - astropy[docs] ; extra == 'dev'
  - astropy[typing] ; extra == 'dev'
  - tox ; extra == 'dev-all'
  - astropy[dev] ; extra == 'dev-all'
  - astropy[test-all] ; extra == 'dev-all'
  requires_python: '>=3.11'
- pypi: https://files.pythonhosted.org/packages/e2/f0/b4a484970e6227ea94cacea93d7dbd38bbef9c368e60ef3a6e00fe21d7b8/astropy-7.0.1-cp313-cp313-macosx_10_13_x86_64.whl
  name: astropy
  version: 7.0.1
  sha256: 012e4331535dae6f43ddf86295b05e711e1ff6dec7af9d77a887ef08e6cef60d
  requires_dist:
  - numpy>=1.23.2
  - pyerfa>=2.0.1.1
  - astropy-iers-data>=0.2025.1.31.12.41.4
  - pyyaml>=6.0.0
  - packaging>=22.0.0
  - scipy>=1.9.2 ; extra == 'recommended'
  - matplotlib>=3.6.0 ; extra == 'recommended'
  - ipython>=8.0.0 ; extra == 'ipython'
  - astropy[ipython] ; extra == 'jupyter'
  - ipywidgets ; extra == 'jupyter'
  - ipykernel ; extra == 'jupyter'
  - ipydatagrid ; extra == 'jupyter'
  - pandas ; extra == 'jupyter'
  - astropy[recommended] ; extra == 'all'
  - astropy[ipython] ; extra == 'all'
  - astropy[jupyter] ; extra == 'all'
  - certifi>=2022.6.15.1 ; extra == 'all'
  - dask[array]>=2022.5.1 ; extra == 'all'
  - h5py>=3.8.0 ; extra == 'all'
  - pyarrow>=10.0.1 ; extra == 'all'
  - beautifulsoup4>=4.9.3 ; extra == 'all'
  - html5lib>=1.1 ; extra == 'all'
  - bleach>=3.2.1 ; extra == 'all'
  - pandas>=2.0 ; extra == 'all'
  - sortedcontainers>=1.5.7 ; extra == 'all'
  - pytz>=2016.10 ; extra == 'all'
  - jplephem>=2.6 ; extra == 'all'
  - mpmath>=1.2.1 ; extra == 'all'
  - asdf>=2.8.3 ; extra == 'all'
  - asdf-astropy>=0.3 ; extra == 'all'
  - bottleneck>=1.3.3 ; extra == 'all'
  - fsspec[http]>=2023.4.0 ; extra == 'all'
  - s3fs>=2023.4.0 ; extra == 'all'
  - coverage>=6.4.4 ; extra == 'test'
  - pre-commit>=2.9.3 ; extra == 'test'
  - pytest>=7.3.0 ; extra == 'test'
  - pytest-doctestplus>=0.12 ; extra == 'test'
  - pytest-astropy-header>=0.2.1 ; extra == 'test'
  - pytest-astropy>=0.10.0 ; extra == 'test'
  - pytest-xdist>=2.5.0 ; extra == 'test'
  - threadpoolctl>=3.0.0 ; extra == 'test'
  - astropy[all] ; extra == 'test-all'
  - astropy[test] ; extra == 'test-all'
  - objgraph ; extra == 'test-all'
  - skyfield>=1.20 ; extra == 'test-all'
  - sgp4>=2.3 ; extra == 'test-all'
  - array-api-strict ; extra == 'test-all'
  - pandas-stubs>=2.0 ; extra == 'typing'
  - astropy[recommended] ; extra == 'docs'
  - sphinx ; extra == 'docs'
  - sphinx-astropy[confv2]>=1.9.1 ; extra == 'docs'
  - pytest>=7.0 ; extra == 'docs'
  - sphinx-changelog>=1.2.0 ; extra == 'docs'
  - sphinx-design ; extra == 'docs'
  - jinja2>=3.1.3 ; extra == 'docs'
  - sphinxcontrib-globalsubs>=0.1.1 ; extra == 'docs'
  - matplotlib>=3.9.1 ; extra == 'docs'
  - astropy[recommended] ; extra == 'dev'
  - astropy[test] ; extra == 'dev'
  - astropy[docs] ; extra == 'dev'
  - astropy[typing] ; extra == 'dev'
  - tox ; extra == 'dev-all'
  - astropy[dev] ; extra == 'dev-all'
  - astropy[test-all] ; extra == 'dev-all'
  requires_python: '>=3.11'
- pypi: https://files.pythonhosted.org/packages/ff/4f/0333818fb27ca8a545c8442df0bb99b88625aed44c9934d287834924cbb5/astropy_iers_data-0.2025.4.28.0.37.27-py3-none-any.whl
  name: astropy-iers-data
  version: 0.2025.4.28.0.37.27
  sha256: 9d26ed33e912b3863717637259f2b3a5967ca3092fc2a92bebd76eb64a4f73d2
  requires_dist:
  - pytest ; extra == 'test'
  - pytest-remotedata ; extra == 'test'
  - hypothesis ; extra == 'test'
  - pytest ; extra == 'docs'
  requires_python: '>=3.8'
- conda: https://conda.anaconda.org/conda-forge/noarch/asttokens-3.0.0-pyhd8ed1ab_1.conda
  sha256: 93b14414b3b3ed91e286e1cbe4e7a60c4e1b1c730b0814d1e452a8ac4b9af593
  md5: 8f587de4bcf981e26228f268df374a9b
  depends:
  - python >=3.9
  constrains:
  - astroid >=2,<4
  license: Apache-2.0
  license_family: Apache
  purls:
  - pkg:pypi/asttokens?source=hash-mapping
  size: 28206
  timestamp: 1733250564754
- conda: https://conda.anaconda.org/conda-forge/noarch/async-lru-2.0.5-pyh29332c3_0.conda
  sha256: 3b7233041e462d9eeb93ea1dfe7b18aca9c358832517072054bb8761df0c324b
  md5: d9d0f99095a9bb7e3641bca8c6ad2ac7
  depends:
  - python >=3.9
  - typing_extensions >=4.0.0
  - python
  license: MIT
  license_family: MIT
  purls:
  - pkg:pypi/async-lru?source=hash-mapping
  size: 17335
  timestamp: 1742153708859
- conda: https://conda.anaconda.org/conda-forge/noarch/attrs-25.3.0-pyh71513ae_0.conda
  sha256: 99c53ffbcb5dc58084faf18587b215f9ac8ced36bbfb55fa807c00967e419019
  md5: a10d11958cadc13fdb43df75f8b1903f
  depends:
  - python >=3.9
  license: MIT
  license_family: MIT
  purls:
  - pkg:pypi/attrs?source=compressed-mapping
  size: 57181
  timestamp: 1741918625732
- conda: https://conda.anaconda.org/conda-forge/noarch/babel-2.17.0-pyhd8ed1ab_0.conda
  sha256: 1c656a35800b7f57f7371605bc6507c8d3ad60fbaaec65876fce7f73df1fc8ac
  md5: 0a01c169f0ab0f91b26e77a3301fbfe4
  depends:
  - python >=3.9
  - pytz >=2015.7
  license: BSD-3-Clause
  license_family: BSD
  purls:
  - pkg:pypi/babel?source=compressed-mapping
  size: 6938256
  timestamp: 1738490268466
- conda: https://conda.anaconda.org/conda-forge/noarch/backports-1.0-pyhd8ed1ab_5.conda
  sha256: e1c3dc8b5aa6e12145423fed262b4754d70fec601339896b9ccf483178f690a6
  md5: 767d508c1a67e02ae8f50e44cacfadb2
  depends:
  - python >=3.9
  license: BSD-3-Clause
  license_family: BSD
  purls: []
  size: 7069
  timestamp: 1733218168786
- conda: https://conda.anaconda.org/conda-forge/noarch/backports.tarfile-1.2.0-pyhd8ed1ab_1.conda
  sha256: a0f41db6d7580cec3c850e5d1b82cb03197dd49a3179b1cee59c62cd2c761b36
  md5: df837d654933488220b454c6a3b0fad6
  depends:
  - backports
  - python >=3.9
  license: MIT
  license_family: MIT
  purls:
  - pkg:pypi/backports-tarfile?source=hash-mapping
  size: 32786
  timestamp: 1733325872620
- conda: https://conda.anaconda.org/conda-forge/noarch/beautifulsoup4-4.13.4-pyha770c72_0.conda
  sha256: ddb0df12fd30b2d36272f5daf6b6251c7625d6a99414d7ea930005bbaecad06d
  md5: 9f07c4fc992adb2d6c30da7fab3959a7
  depends:
  - python >=3.9
  - soupsieve >=1.2
  - typing-extensions
  license: MIT
  license_family: MIT
  purls:
  - pkg:pypi/beautifulsoup4?source=compressed-mapping
  size: 146613
  timestamp: 1744783307123
- conda: https://conda.anaconda.org/conda-forge/noarch/bleach-6.2.0-pyh29332c3_4.conda
  sha256: a05971bb80cca50ce9977aad3f7fc053e54ea7d5321523efc7b9a6e12901d3cd
  md5: f0b4c8e370446ef89797608d60a564b3
  depends:
  - python >=3.9
  - webencodings
  - python
  constrains:
  - tinycss >=1.1.0,<1.5
  license: Apache-2.0 AND MIT
  purls:
  - pkg:pypi/bleach?source=hash-mapping
  size: 141405
  timestamp: 1737382993425
- conda: https://conda.anaconda.org/conda-forge/noarch/bleach-with-css-6.2.0-h82add2a_4.conda
  sha256: 0aba699344275b3972bd751f9403316edea2ceb942db12f9f493b63c74774a46
  md5: a30e9406c873940383555af4c873220d
  depends:
  - bleach ==6.2.0 pyh29332c3_4
  - tinycss2
  license: Apache-2.0 AND MIT
  purls: []
  size: 4213
  timestamp: 1737382993425
- pypi: https://files.pythonhosted.org/packages/03/74/489f85a78247609c6b4f13733cbf3ba0d864b11aa565617b645d6fdf2a4a/blessings-1.7-py3-none-any.whl
  name: blessings
  version: '1.7'
  sha256: b1fdd7e7a675295630f9ae71527a8ebc10bfefa236b3d6aa4932ee4462c17ba3
  requires_dist:
  - six
  requires_python: '>=2.7,!=3.0.*,!=3.1.*,!=3.2.*,!=3.3.*'
- conda: https://conda.anaconda.org/conda-forge/linux-64/brotli-python-1.1.0-py313h46c70d0_2.conda
  sha256: da92e5e904465fce33a7a55658b13caa5963cc463c430356373deeda8b2dbc46
  md5: f6bb3742e17a4af0dc3c8ca942683ef6
  depends:
  - __glibc >=2.17,<3.0.a0
  - libgcc >=13
  - libstdcxx >=13
  - python >=3.13.0rc1,<3.14.0a0
  - python_abi 3.13.* *_cp313
  constrains:
  - libbrotlicommon 1.1.0 hb9d3cd8_2
  license: MIT
  license_family: MIT
  purls:
  - pkg:pypi/brotli?source=hash-mapping
  size: 350424
  timestamp: 1725267803672
- conda: https://conda.anaconda.org/conda-forge/osx-64/brotli-python-1.1.0-py313h9ea2907_2.conda
  sha256: a8ff547af4de5d2d6cb84543a73f924dbbd60029920dbadc27298ea0b48f28bc
  md5: 38ab121f341a1d8613c3898f36efecab
  depends:
  - __osx >=10.13
  - libcxx >=17
  - python >=3.13.0rc1,<3.14.0a0
  - python_abi 3.13.* *_cp313
  constrains:
  - libbrotlicommon 1.1.0 h00291cd_2
  license: MIT
  license_family: MIT
  purls:
  - pkg:pypi/brotli?source=hash-mapping
  size: 363156
  timestamp: 1725268004102
- conda: https://conda.anaconda.org/conda-forge/osx-arm64/brotli-python-1.1.0-py313h3579c5c_2.conda
  sha256: b0a66572f44570ee7cc960e223ca8600d26bb20cfb76f16b95adf13ec4ee3362
  md5: f3bee63c7b5d041d841aff05785c28b7
  depends:
  - __osx >=11.0
  - libcxx >=17
  - python >=3.13.0rc1,<3.14.0a0
  - python >=3.13.0rc1,<3.14.0a0 *_cp313
  - python_abi 3.13.* *_cp313
  constrains:
  - libbrotlicommon 1.1.0 hd74edd7_2
  license: MIT
  license_family: MIT
  purls:
  - pkg:pypi/brotli?source=hash-mapping
  size: 339067
  timestamp: 1725268603536
- conda: https://conda.anaconda.org/conda-forge/win-64/brotli-python-1.1.0-py313h5813708_2.conda
  sha256: e89803147849d429f1ba3eec880b487c2cc4cac48a221079001a2ab1216f3709
  md5: c1a5d95bf18940d2b1d12f7bf2fb589b
  depends:
  - python >=3.13.0rc1,<3.14.0a0
  - python_abi 3.13.* *_cp313
  - ucrt >=10.0.20348.0
  - vc >=14.2,<15
  - vc14_runtime >=14.29.30139
  constrains:
  - libbrotlicommon 1.1.0 h2466b09_2
  license: MIT
  license_family: MIT
  purls:
  - pkg:pypi/brotli?source=hash-mapping
  size: 322309
  timestamp: 1725268431915
- conda: https://conda.anaconda.org/conda-forge/linux-64/bzip2-1.0.8-h4bc722e_7.conda
  sha256: 5ced96500d945fb286c9c838e54fa759aa04a7129c59800f0846b4335cee770d
  md5: 62ee74e96c5ebb0af99386de58cf9553
  depends:
  - __glibc >=2.17,<3.0.a0
  - libgcc-ng >=12
  license: bzip2-1.0.6
  license_family: BSD
  purls: []
  size: 252783
  timestamp: 1720974456583
- conda: https://conda.anaconda.org/conda-forge/osx-64/bzip2-1.0.8-hfdf4475_7.conda
  sha256: cad153608b81fb24fc8c509357daa9ae4e49dfc535b2cb49b91e23dbd68fc3c5
  md5: 7ed4301d437b59045be7e051a0308211
  depends:
  - __osx >=10.13
  license: bzip2-1.0.6
  license_family: BSD
  purls: []
  size: 134188
  timestamp: 1720974491916
- conda: https://conda.anaconda.org/conda-forge/osx-arm64/bzip2-1.0.8-h99b78c6_7.conda
  sha256: adfa71f158cbd872a36394c56c3568e6034aa55c623634b37a4836bd036e6b91
  md5: fc6948412dbbbe9a4c9ddbbcfe0a79ab
  depends:
  - __osx >=11.0
  license: bzip2-1.0.6
  license_family: BSD
  purls: []
  size: 122909
  timestamp: 1720974522888
- conda: https://conda.anaconda.org/conda-forge/win-64/bzip2-1.0.8-h2466b09_7.conda
  sha256: 35a5dad92e88fdd7fc405e864ec239486f4f31eec229e31686e61a140a8e573b
  md5: 276e7ffe9ffe39688abc665ef0f45596
  depends:
  - ucrt >=10.0.20348.0
  - vc >=14.2,<15
  - vc14_runtime >=14.29.30139
  license: bzip2-1.0.6
  license_family: BSD
  purls: []
  size: 54927
  timestamp: 1720974860185
- conda: https://conda.anaconda.org/conda-forge/linux-64/c-ares-1.34.5-hb9d3cd8_0.conda
  sha256: f8003bef369f57396593ccd03d08a8e21966157269426f71e943f96e4b579aeb
  md5: f7f0d6cc2dc986d42ac2689ec88192be
  depends:
  - __glibc >=2.17,<3.0.a0
  - libgcc >=13
  license: MIT
  license_family: MIT
  purls: []
  size: 206884
  timestamp: 1744127994291
- conda: https://conda.anaconda.org/conda-forge/osx-64/c-ares-1.34.5-hf13058a_0.conda
  sha256: b37f5dacfe1c59e0a207c1d65489b760dff9ddb97b8df7126ceda01692ba6e97
  md5: eafe5d9f1a8c514afe41e6e833f66dfd
  depends:
  - __osx >=10.13
  license: MIT
  license_family: MIT
  purls: []
  size: 184824
  timestamp: 1744128064511
- conda: https://conda.anaconda.org/conda-forge/osx-arm64/c-ares-1.34.5-h5505292_0.conda
  sha256: b4bb55d0806e41ffef94d0e3f3c97531f322b3cb0ca1f7cdf8e47f62538b7a2b
  md5: f8cd1beb98240c7edb1a95883360ccfa
  depends:
  - __osx >=11.0
  license: MIT
  license_family: MIT
  purls: []
  size: 179696
  timestamp: 1744128058734
- conda: https://conda.anaconda.org/conda-forge/noarch/ca-certificates-2025.4.26-h4c7d964_0.conda
  sha256: 1454f3f53a3b828d3cb68a3440cb0fa9f1cc0e3c8c26e9e023773dc19d88cc06
  md5: 23c7fd5062b48d8294fc7f61bf157fba
  depends:
  - __win
  license: ISC
  purls: []
  size: 152945
  timestamp: 1745653639656
- conda: https://conda.anaconda.org/conda-forge/noarch/ca-certificates-2025.4.26-hbd8a1cb_0.conda
  sha256: 2a70ed95ace8a3f8a29e6cd1476a943df294a7111dfb3e152e3478c4c889b7ac
  md5: 95db94f75ba080a22eb623590993167b
  depends:
  - __unix
  license: ISC
  purls: []
  size: 152283
  timestamp: 1745653616541
- conda: https://conda.anaconda.org/conda-forge/noarch/cached-property-1.5.2-hd8ed1ab_1.tar.bz2
  noarch: python
  sha256: 561e6660f26c35d137ee150187d89767c988413c978e1b712d53f27ddf70ea17
  md5: 9b347a7ec10940d3f7941ff6c460b551
  depends:
  - cached_property >=1.5.2,<1.5.3.0a0
  license: BSD-3-Clause
  license_family: BSD
  purls: []
  size: 4134
  timestamp: 1615209571450
- conda: https://conda.anaconda.org/conda-forge/noarch/cached_property-1.5.2-pyha770c72_1.tar.bz2
  sha256: 6dbf7a5070cc43d90a1e4c2ec0c541c69d8e30a0e25f50ce9f6e4a432e42c5d7
  md5: 576d629e47797577ab0f1b351297ef4a
  depends:
  - python >=3.6
  license: BSD-3-Clause
  license_family: BSD
  purls:
  - pkg:pypi/cached-property?source=hash-mapping
  size: 11065
  timestamp: 1615209567874
- pypi: https://files.pythonhosted.org/packages/4a/7e/3db2bd1b1f9e95f7cddca6d6e75e2f2bd9f51b1246e546d88addca0106bd/certifi-2025.4.26-py3-none-any.whl
  name: certifi
  version: 2025.4.26
  sha256: 30350364dfe371162649852c63336a15c70c6510c2ad5015b21c2345311805f3
  requires_python: '>=3.6'
- conda: https://conda.anaconda.org/conda-forge/noarch/certifi-2025.4.26-pyhd8ed1ab_0.conda
  sha256: 52aa837642fd851b3f7ad3b1f66afc5366d133c1d452323f786b0378a391915c
  md5: c33eeaaa33f45031be34cda513df39b6
  depends:
  - python >=3.9
  license: ISC
  purls:
  - pkg:pypi/certifi?source=hash-mapping
  size: 157200
  timestamp: 1746569627830
- conda: https://conda.anaconda.org/conda-forge/linux-64/cffi-1.17.1-py313hfab6e84_0.conda
  sha256: 73cd6199b143a8a6cbf733ce124ed57defc1b9a7eab9b10fd437448caf8eaa45
  md5: ce6386a5892ef686d6d680c345c40ad1
  depends:
  - __glibc >=2.17,<3.0.a0
  - libffi >=3.4,<4.0a0
  - libgcc >=13
  - pycparser
  - python >=3.13.0rc1,<3.14.0a0
  - python_abi 3.13.* *_cp313
  license: MIT
  license_family: MIT
  purls:
  - pkg:pypi/cffi?source=hash-mapping
  size: 295514
  timestamp: 1725560706794
- conda: https://conda.anaconda.org/conda-forge/osx-64/cffi-1.17.1-py313h49682b3_0.conda
  sha256: 660c8f8488f78c500a1bb4a803c31403104b1ee2cabf1476a222a3b8abf5a4d7
  md5: 98afc301e6601a3480f9e0b9f8867ee0
  depends:
  - __osx >=10.13
  - libffi >=3.4,<4.0a0
  - pycparser
  - python >=3.13.0rc1,<3.14.0a0
  - python_abi 3.13.* *_cp313
  license: MIT
  license_family: MIT
  purls:
  - pkg:pypi/cffi?source=hash-mapping
  size: 284540
  timestamp: 1725560667915
- conda: https://conda.anaconda.org/conda-forge/osx-arm64/cffi-1.17.1-py313hc845a76_0.conda
  sha256: 50650dfa70ccf12b9c4a117d7ef0b41895815bb7328d830d667a6ba3525b60e8
  md5: 6d24d5587a8615db33c961a4ca0a8034
  depends:
  - __osx >=11.0
  - libffi >=3.4,<4.0a0
  - pycparser
  - python >=3.13.0rc1,<3.14.0a0
  - python >=3.13.0rc1,<3.14.0a0 *_cp313
  - python_abi 3.13.* *_cp313
  license: MIT
  license_family: MIT
  purls:
  - pkg:pypi/cffi?source=hash-mapping
  size: 282115
  timestamp: 1725560759157
- conda: https://conda.anaconda.org/conda-forge/win-64/cffi-1.17.1-py313ha7868ed_0.conda
  sha256: b19f581fe423858f1f477c52e10978be324c55ebf2e418308d30d013f4a476ff
  md5: 519a29d7ac273f8c165efc0af099da42
  depends:
  - pycparser
  - python >=3.13.0rc1,<3.14.0a0
  - python_abi 3.13.* *_cp313
  - ucrt >=10.0.20348.0
  - vc >=14.2,<15
  - vc14_runtime >=14.29.30139
  license: MIT
  license_family: MIT
  purls:
  - pkg:pypi/cffi?source=hash-mapping
  size: 291828
  timestamp: 1725561211547
- conda: https://conda.anaconda.org/conda-forge/noarch/cfgv-3.3.1-pyhd8ed1ab_1.conda
  sha256: d5696636733b3c301054b948cdd793f118efacce361d9bd4afb57d5980a9064f
  md5: 57df494053e17dce2ac3a0b33e1b2a2e
  depends:
  - python >=3.9
  license: MIT
  license_family: MIT
  purls:
  - pkg:pypi/cfgv?source=hash-mapping
  size: 12973
  timestamp: 1734267180483
- pypi: https://files.pythonhosted.org/packages/27/f2/4f9a69cc7712b9b5ad8fdb87039fd89abba997ad5cbe690d1835d40405b0/charset_normalizer-3.4.1-cp313-cp313-win_amd64.whl
  name: charset-normalizer
  version: 3.4.1
  sha256: b1ac5992a838106edb89654e0aebfc24f5848ae2547d22c2c3f66454daa11971
  requires_python: '>=3.7'
- pypi: https://files.pythonhosted.org/packages/38/94/ce8e6f63d18049672c76d07d119304e1e2d7c6098f0841b51c666e9f44a0/charset_normalizer-3.4.1-cp313-cp313-macosx_10_13_universal2.whl
  name: charset-normalizer
  version: 3.4.1
  sha256: aabfa34badd18f1da5ec1bc2715cadc8dca465868a4e73a0173466b688f29dda
  requires_python: '>=3.7'
- pypi: https://files.pythonhosted.org/packages/52/ed/b7f4f07de100bdb95c1756d3a4d17b90c1a3c53715c1a476f8738058e0fa/charset_normalizer-3.4.1-cp313-cp313-manylinux_2_17_x86_64.manylinux2014_x86_64.whl
  name: charset-normalizer
  version: 3.4.1
  sha256: 955f8851919303c92343d2f66165294848d57e9bba6cf6e3625485a70a038d11
  requires_python: '>=3.7'
- conda: https://conda.anaconda.org/conda-forge/noarch/charset-normalizer-3.4.2-pyhd8ed1ab_0.conda
  sha256: 535ae5dcda8022e31c6dc063eb344c80804c537a5a04afba43a845fa6fa130f5
  md5: 40fe4284b8b5835a9073a645139f35af
  depends:
  - python >=3.9
  license: MIT
  license_family: MIT
  purls:
  - pkg:pypi/charset-normalizer?source=hash-mapping
  size: 50481
  timestamp: 1746214981991
- conda: https://conda.anaconda.org/conda-forge/noarch/click-8.2.1-pyh707e725_0.conda
  sha256: 8aee789c82d8fdd997840c952a586db63c6890b00e88c4fb6e80a38edd5f51c0
  md5: 94b550b8d3a614dbd326af798c7dfb40
  depends:
  - __unix
  - python >=3.10
  license: BSD-3-Clause
  license_family: BSD
  purls:
  - pkg:pypi/click?source=compressed-mapping
  size: 87749
  timestamp: 1747811451319
- conda: https://conda.anaconda.org/conda-forge/noarch/click-8.2.1-pyh7428d3b_0.conda
  sha256: 20c2d8ea3d800485245b586a28985cba281dd6761113a49d7576f6db92a0a891
  md5: 3a59475037bc09da916e4062c5cad771
  depends:
  - __win
  - colorama
  - python >=3.10
  license: BSD-3-Clause
  license_family: BSD
  purls:
  - pkg:pypi/click?source=compressed-mapping
  size: 88117
  timestamp: 1747811467132
- conda: https://conda.anaconda.org/conda-forge/noarch/colorama-0.4.6-pyhd8ed1ab_1.conda
  sha256: ab29d57dc70786c1269633ba3dff20288b81664d3ff8d21af995742e2bb03287
  md5: 962b9857ee8e7018c22f2776ffa0b2d7
  depends:
  - python >=3.9
  license: BSD-3-Clause
  license_family: BSD
  purls:
  - pkg:pypi/colorama?source=hash-mapping
  size: 27011
  timestamp: 1733218222191
- conda: https://conda.anaconda.org/conda-forge/noarch/comm-0.2.2-pyhd8ed1ab_1.conda
  sha256: 7e87ef7c91574d9fac19faedaaee328a70f718c9b4ddadfdc0ba9ac021bd64af
  md5: 74673132601ec2b7fc592755605f4c1b
  depends:
  - python >=3.9
  - traitlets >=5.3
  license: BSD-3-Clause
  license_family: BSD
  purls:
  - pkg:pypi/comm?source=hash-mapping
  size: 12103
  timestamp: 1733503053903
- conda: https://conda.anaconda.org/conda-forge/noarch/cpython-3.13.3-py313hd8ed1ab_101.conda
  noarch: generic
  sha256: 28baf119fd50412aae5dc7ef5497315aa40f9515ffa4ce3e4498f6b557038412
  md5: 904a822cbd380adafb9070debf8579a8
  depends:
  - python >=3.13,<3.14.0a0
  - python_abi * *_cp313
  license: Python-2.0
  purls: []
  size: 47856
  timestamp: 1744663173137
- conda: https://conda.anaconda.org/conda-forge/linux-64/cryptography-45.0.2-py313h6556f6e_0.conda
  sha256: 3555943de79d8dc28f46d9425dc58856ea5431436af11c2ca0156636b8ecb2cf
  md5: 5a8105806a931d0ba548325c7dee5b32
  depends:
  - __glibc >=2.17,<3.0.a0
  - cffi >=1.12
  - libgcc >=13
  - openssl >=3.5.0,<4.0a0
  - python >=3.13,<3.14.0a0
  - python_abi 3.13.* *_cp313
  constrains:
  - __glibc >=2.17
  license: Apache-2.0 AND BSD-3-Clause AND PSF-2.0 AND MIT
  license_family: BSD
  purls:
  - pkg:pypi/cryptography?source=hash-mapping
  size: 1658902
  timestamp: 1747572034170
- pypi: https://files.pythonhosted.org/packages/27/6b/7c87867d255cbce8167ed99fc65635e9395d2af0f0c915428f5b17ec412d/Cython-3.0.12-py2.py3-none-any.whl
  name: cython
  version: 3.0.12
  sha256: 0038c9bae46c459669390e53a1ec115f8096b2e4647ae007ff1bf4e6dee92806
  requires_python: '>=2.7,!=3.0.*,!=3.1.*,!=3.2.*,!=3.3.*'
- pypi: https://files.pythonhosted.org/packages/67/ad/550ddcb8b5a5d9949fe6606595cce36984c1d42309f1e04af98f5933a7ea/Cython-3.0.12-cp313-cp313-macosx_10_13_x86_64.whl
  name: cython
  version: 3.0.12
  sha256: 4ee6f1ea1bead8e6cbc4e64571505b5d8dbdb3b58e679d31f3a84160cebf1a1a
  requires_python: '>=2.7,!=3.0.*,!=3.1.*,!=3.2.*,!=3.3.*'
- pypi: https://files.pythonhosted.org/packages/a6/5f/bbfaf2b5f7bf78854ecbc82f8473a3892ae5580e0c5bd0d4a82580b39ed3/Cython-3.0.12-cp313-cp313-win_amd64.whl
  name: cython
  version: 3.0.12
  sha256: 86c304b20bd57c727c7357e90d5ba1a2b6f1c45492de2373814d7745ef2e63b4
  requires_python: '>=2.7,!=3.0.*,!=3.1.*,!=3.2.*,!=3.3.*'
- pypi: https://files.pythonhosted.org/packages/a8/30/7f48207ea13dab46604db0dd388e807d53513ba6ad1c34462892072f8f8c/Cython-3.0.12-cp313-cp313-manylinux_2_17_x86_64.manylinux2014_x86_64.whl
  name: cython
  version: 3.0.12
  sha256: 879ae9023958d63c0675015369384642d0afb9c9d1f3473df9186c42f7a9d265
  requires_python: '>=2.7,!=3.0.*,!=3.1.*,!=3.2.*,!=3.3.*'
- conda: https://conda.anaconda.org/conda-forge/linux-64/dbus-1.13.6-h5008d03_3.tar.bz2
  sha256: 8f5f995699a2d9dbdd62c61385bfeeb57c82a681a7c8c5313c395aa0ccab68a5
  md5: ecfff944ba3960ecb334b9a2663d708d
  depends:
  - expat >=2.4.2,<3.0a0
  - libgcc-ng >=9.4.0
  - libglib >=2.70.2,<3.0a0
  license: GPL-2.0-or-later
  license_family: GPL
  purls: []
  size: 618596
  timestamp: 1640112124844
- conda: https://conda.anaconda.org/conda-forge/linux-64/debugpy-1.8.14-py313h46c70d0_0.conda
  sha256: bc2f3c177dcfe90f66df4c15803d6c44fd1f2e163683a70f816851c91a37631b
  md5: 8c162409281c1e91b1e659c3a2115d28
  depends:
  - __glibc >=2.17,<3.0.a0
  - libgcc >=13
  - libstdcxx >=13
  - python >=3.13,<3.14.0a0
  - python_abi 3.13.* *_cp313
  license: MIT
  license_family: MIT
  purls:
  - pkg:pypi/debugpy?source=hash-mapping
  size: 2620835
  timestamp: 1744321405497
- conda: https://conda.anaconda.org/conda-forge/osx-64/debugpy-1.8.14-py313h14b76d3_0.conda
  sha256: 939eede351b9010f239289b4d703277f66b105a54d1222d6fe65f1da347bbecd
  md5: a3418707dd82069f9c9758c297a2f363
  depends:
  - __osx >=10.13
  - libcxx >=18
  - python >=3.13,<3.14.0a0
  - python_abi 3.13.* *_cp313
  license: MIT
  license_family: MIT
  purls:
  - pkg:pypi/debugpy?source=hash-mapping
  size: 2578110
  timestamp: 1744321484203
- conda: https://conda.anaconda.org/conda-forge/osx-arm64/debugpy-1.8.14-py313h928ef07_0.conda
  sha256: e1fef24f7d220dd77522f06598d2c8c5b6ca68123f06515436c57a8777871481
  md5: 6521542d1c40d124657586810f220571
  depends:
  - __osx >=11.0
  - libcxx >=18
  - python >=3.13,<3.14.0a0
  - python >=3.13,<3.14.0a0 *_cp313
  - python_abi 3.13.* *_cp313
  license: MIT
  license_family: MIT
  purls:
  - pkg:pypi/debugpy?source=hash-mapping
  size: 2534826
  timestamp: 1744321649930
- conda: https://conda.anaconda.org/conda-forge/win-64/debugpy-1.8.14-py313h5813708_0.conda
  sha256: dafd02b080118f11c7aea830d8e1c263134b90cf7e5518440fab46992130c100
  md5: d5d1eaa5f605092cc407ed0bfb5e16bf
  depends:
  - python >=3.13,<3.14.0a0
  - python_abi 3.13.* *_cp313
  - ucrt >=10.0.20348.0
  - vc >=14.2,<15
  - vc14_runtime >=14.29.30139
  license: MIT
  license_family: MIT
  purls:
  - pkg:pypi/debugpy?source=hash-mapping
  size: 3589078
  timestamp: 1744321801176
- conda: https://conda.anaconda.org/conda-forge/noarch/decorator-5.2.1-pyhd8ed1ab_0.conda
  sha256: c17c6b9937c08ad63cb20a26f403a3234088e57d4455600974a0ce865cb14017
  md5: 9ce473d1d1be1cc3810856a48b3fab32
  depends:
  - python >=3.9
  license: BSD-2-Clause
  license_family: BSD
  purls:
  - pkg:pypi/decorator?source=compressed-mapping
  size: 14129
  timestamp: 1740385067843
- pypi: https://files.pythonhosted.org/packages/07/6c/aa3f2f849e01cb6a001cd8554a88d4c77c5c1a31c95bdf1cf9301e6d9ef4/defusedxml-0.7.1-py2.py3-none-any.whl
  name: defusedxml
  version: 0.7.1
  sha256: a352e7e428770286cc899e2542b6cdaedb2b4953ff269a210103ec58f6198a61
  requires_python: '>=2.7,!=3.0.*,!=3.1.*,!=3.2.*,!=3.3.*,!=3.4.*'
- conda: https://conda.anaconda.org/conda-forge/noarch/defusedxml-0.7.1-pyhd8ed1ab_0.tar.bz2
  sha256: 9717a059677553562a8f38ff07f3b9f61727bd614f505658b0a5ecbcf8df89be
  md5: 961b3a227b437d82ad7054484cfa71b2
  depends:
  - python >=3.6
  license: PSF-2.0
  license_family: PSF
  purls:
  - pkg:pypi/defusedxml?source=hash-mapping
  size: 24062
  timestamp: 1615232388757
- conda: https://conda.anaconda.org/conda-forge/noarch/distlib-0.3.9-pyhd8ed1ab_1.conda
  sha256: 0e160c21776bd881b79ce70053e59736f51036784fa43a50da10a04f0c1b9c45
  md5: 8d88f4a2242e6b96f9ecff9a6a05b2f1
  depends:
  - python >=3.9
  license: Apache-2.0
  license_family: APACHE
  purls:
  - pkg:pypi/distlib?source=hash-mapping
  size: 274151
  timestamp: 1733238487461
- conda: https://conda.anaconda.org/conda-forge/noarch/editables-0.5-pyhd8ed1ab_1.conda
  sha256: 8d4f908e670be360617d418c328213bc46e7100154c3742db085148141712f60
  md5: 2cf824fe702d88e641eec9f9f653e170
  depends:
  - python >=3.9
  license: MIT
  license_family: MIT
  purls:
  - pkg:pypi/editables?source=hash-mapping
  size: 10828
  timestamp: 1733208220327
- pypi: https://files.pythonhosted.org/packages/9e/68/2e1c858deb4fb5d3569396ae0416f73dead6d2716d0bc9b267f55359dc7e/emmontopy-0.8.0-py3-none-any.whl
  name: emmontopy
  version: 0.8.0
  sha256: 417f5b635531438624d83dababccdedb5123dc4b799c7e8f65abf0ebe8657e32
  requires_dist:
  - blessings>=1.7,<2
  - cython>=0.29.21,<3.1
  - defusedxml>=0.7.1,<1
  - graphviz>=0.16,<0.21
  - numpy>=1.19.5,<3
  - openpyxl>=3.0.9,<3.2
  - owlready2>=0.28,!=0.32,!=0.34,<0.48
  - packaging>=21.0,<25
  - pandas>=1.2,<2.3
  - pygments>=2.7.4,<3
  - pyparsing>=2.4.7
  - pyyaml>=5.4.1,<7
  - rdflib>=4.2.1,<8
  - requests>=2.31,<3
  - semver>=2.8.1,<4
  - pre-commit>=2.21.0,<3 ; python_full_version < '3.9' and extra == 'dev'
  - pre-commit~=4.1 ; python_full_version >= '3.9' and extra == 'dev'
  - pylint~=2.17 ; python_full_version < '3.8' and extra == 'dev'
  - pylint==3.2.7 ; python_full_version == '3.8.*' and extra == 'dev'
  - pylint~=3.3 ; python_full_version >= '3.9' and extra == 'dev'
  - pytest~=7.4 ; python_full_version < '3.8' and extra == 'dev'
  - pytest~=8.3 ; python_full_version >= '3.8' and extra == 'dev'
  - pytest-cov~=4.1 ; python_full_version < '3.8' and extra == 'dev'
  - pytest-cov~=5.0 ; python_full_version == '3.8.*' and extra == 'dev'
  - pytest-cov~=6.0 ; python_full_version >= '3.9' and extra == 'dev'
  - mike~=2.1 ; extra == 'dev'
  - mkdocs~=1.5 ; python_full_version < '3.8' and extra == 'dev'
  - mkdocs~=1.6 ; python_full_version >= '3.8' and extra == 'dev'
  - mkdocs-awesome-pages-plugin~=2.9 ; extra == 'dev'
  - mkdocs-material~=9.5 ; python_full_version >= '3.8' and extra == 'dev'
  - mkdocs-material~=9.2 ; python_full_version < '3.8' and extra == 'dev'
  - mkdocstrings[python-legacy]~=0.26.2 ; python_full_version >= '3.9' and extra == 'dev'
  - mkdocstrings[python-legacy]==0.26.1 ; python_full_version == '3.8.*' and extra == 'dev'
  - mike~=2.1 ; extra == 'docs'
  - mkdocs~=1.5 ; python_full_version < '3.8' and extra == 'docs'
  - mkdocs~=1.6 ; python_full_version >= '3.8' and extra == 'docs'
  - mkdocs-awesome-pages-plugin~=2.9 ; extra == 'docs'
  - mkdocs-material~=9.5 ; python_full_version >= '3.8' and extra == 'docs'
  - mkdocs-material~=9.2 ; python_full_version < '3.8' and extra == 'docs'
  - mkdocstrings[python-legacy]~=0.26.2 ; python_full_version >= '3.9' and extra == 'docs'
  - mkdocstrings[python-legacy]==0.26.1 ; python_full_version == '3.8.*' and extra == 'docs'
  requires_python: '>=3.7'
- pypi: https://files.pythonhosted.org/packages/c1/8b/5fe2cc11fee489817272089c4203e679c63b570a5aaeb18d852ae3cbba6a/et_xmlfile-2.0.0-py3-none-any.whl
  name: et-xmlfile
  version: 2.0.0
  sha256: 7a91720bc756843502c3b7504c77b8fe44217c85c537d85037f0f536151b2caa
  requires_python: '>=3.8'
- conda: https://conda.anaconda.org/conda-forge/noarch/exceptiongroup-1.3.0-pyhd8ed1ab_0.conda
  sha256: ce61f4f99401a4bd455b89909153b40b9c823276aefcbb06f2044618696009ca
  md5: 72e42d28960d875c7654614f8b50939a
  depends:
  - python >=3.9
  - typing_extensions >=4.6.0
  license: MIT and PSF-2.0
  purls:
  - pkg:pypi/exceptiongroup?source=compressed-mapping
  size: 21284
  timestamp: 1746947398083
- conda: https://conda.anaconda.org/conda-forge/noarch/executing-2.2.0-pyhd8ed1ab_0.conda
  sha256: 7510dd93b9848c6257c43fdf9ad22adf62e7aa6da5f12a6a757aed83bcfedf05
  md5: 81d30c08f9a3e556e8ca9e124b044d14
  depends:
  - python >=3.9
  license: MIT
  license_family: MIT
  purls:
  - pkg:pypi/executing?source=hash-mapping
  size: 29652
  timestamp: 1745502200340
- conda: https://conda.anaconda.org/conda-forge/linux-64/expat-2.7.0-h5888daf_0.conda
  sha256: dd5530ddddca93b17318838b97a2c9d7694fa4d57fc676cf0d06da649085e57a
  md5: d6845ae4dea52a2f90178bf1829a21f8
  depends:
  - __glibc >=2.17,<3.0.a0
  - libexpat 2.7.0 h5888daf_0
  - libgcc >=13
  license: MIT
  license_family: MIT
  purls: []
  size: 140050
  timestamp: 1743431809745
- conda: https://conda.anaconda.org/conda-forge/noarch/filelock-3.18.0-pyhd8ed1ab_0.conda
  sha256: de7b6d4c4f865609ae88db6fa03c8b7544c2452a1aa5451eb7700aad16824570
  md5: 4547b39256e296bb758166893e909a7c
  depends:
  - python >=3.9
  license: Unlicense
  purls:
  - pkg:pypi/filelock?source=hash-mapping
  size: 17887
  timestamp: 1741969612334
- conda: https://conda.anaconda.org/conda-forge/noarch/fqdn-1.5.1-pyhd8ed1ab_1.conda
  sha256: 2509992ec2fd38ab27c7cdb42cf6cadc566a1cc0d1021a2673475d9fa87c6276
  md5: d3549fd50d450b6d9e7dddff25dd2110
  depends:
  - cached-property >=1.3.0
  - python >=3.9,<4
  license: MPL-2.0
  license_family: MOZILLA
  purls:
  - pkg:pypi/fqdn?source=hash-mapping
  size: 16705
  timestamp: 1733327494780
- conda: https://conda.anaconda.org/conda-forge/linux-64/git-2.49.0-pl5321h59d505e_0.conda
  sha256: 9279eaa7c973f474a73607d65f9afc9c7d18e8374c45eaf5461c0969947a35be
  md5: 757e04df008ac271bf9fcc3ee21d5ea8
  depends:
  - __glibc >=2.17,<3.0.a0
  - libcurl >=8.12.1,<9.0a0
  - libexpat >=2.6.4,<3.0a0
  - libgcc >=13
  - libiconv >=1.18,<2.0a0
  - libzlib >=1.3.1,<2.0a0
  - openssl >=3.4.1,<4.0a0
  - pcre2 >=10.44,<10.45.0a0
  - perl 5.*
  license: GPL-2.0-or-later and LGPL-2.1-or-later
  purls: []
  size: 10702380
  timestamp: 1742298221381
- conda: https://conda.anaconda.org/conda-forge/osx-64/git-2.49.0-pl5321h0e333bc_0.conda
  sha256: d8acf43d9d7fffdd54271682849515e5d0c9ac05209d21834293a49ffe0132df
  md5: 1ae715c093cf6feee33cbe1061685a52
  depends:
  - __osx >=10.10
  - libcurl >=8.12.1,<9.0a0
  - libexpat >=2.6.4,<3.0a0
  - libiconv >=1.18,<2.0a0
  - libintl >=0.23.1,<1.0a0
  - libzlib >=1.3.1,<2.0a0
  - openssl >=3.4.1,<4.0a0
  - pcre2 >=10.44,<10.45.0a0
  - perl 5.*
  license: GPL-2.0-or-later and LGPL-2.1-or-later
  purls: []
  size: 11850375
  timestamp: 1742298828294
- conda: https://conda.anaconda.org/conda-forge/osx-arm64/git-2.49.0-pl5321hd71a902_0.conda
  sha256: 820ae89cee4e47f41915430e41e1298d653383b7120d92ee06619939594d39c9
  md5: 465d2f91648a3626ca62b02e551dec26
  depends:
  - __osx >=11.0
  - libcurl >=8.12.1,<9.0a0
  - libexpat >=2.6.4,<3.0a0
  - libiconv >=1.18,<2.0a0
  - libintl >=0.23.1,<1.0a0
  - libzlib >=1.3.1,<2.0a0
  - openssl >=3.4.1,<4.0a0
  - pcre2 >=10.44,<10.45.0a0
  - perl 5.*
  license: GPL-2.0-or-later and LGPL-2.1-or-later
  purls: []
  size: 10352745
  timestamp: 1742298624993
- conda: https://conda.anaconda.org/conda-forge/win-64/git-2.49.0-h57928b3_0.conda
  sha256: 23c313d9a6e7784bdacc71d7fe9d5cd36d6984908e716422ed8ad9b38162d85f
  md5: 30c89cbda81237c8501ba98adac10ad7
  license: GPL-2.0-or-later and LGPL-2.1-or-later
  purls: []
  size: 127194688
  timestamp: 1742298397813
- pypi: https://files.pythonhosted.org/packages/00/be/d59db2d1d52697c6adc9eacaf50e8965b6345cc143f671e1ed068818d5cf/graphviz-0.20.3-py3-none-any.whl
  name: graphviz
  version: 0.20.3
  sha256: 81f848f2904515d8cd359cc611faba817598d2feaac4027b266aa3eda7b3dde5
  requires_dist:
  - tox>=3 ; extra == 'dev'
  - flake8 ; extra == 'dev'
  - pep8-naming ; extra == 'dev'
  - wheel ; extra == 'dev'
  - twine ; extra == 'dev'
  - sphinx>=5,<7 ; extra == 'docs'
  - sphinx-autodoc-typehints ; extra == 'docs'
  - sphinx-rtd-theme ; extra == 'docs'
  - pytest>=7,<8.1 ; extra == 'test'
  - pytest-mock>=3 ; extra == 'test'
  - pytest-cov ; extra == 'test'
  - coverage ; extra == 'test'
  requires_python: '>=3.8'
- conda: https://conda.anaconda.org/conda-forge/noarch/h11-0.16.0-pyhd8ed1ab_0.conda
  sha256: f64b68148c478c3bfc8f8d519541de7d2616bf59d44485a5271041d40c061887
  md5: 4b69232755285701bc86a5afe4d9933a
  depends:
  - python >=3.9
  - typing_extensions
  license: MIT
  license_family: MIT
  purls:
  - pkg:pypi/h11?source=hash-mapping
  size: 37697
  timestamp: 1745526482242
- conda: https://conda.anaconda.org/conda-forge/noarch/h2-4.2.0-pyhd8ed1ab_0.conda
  sha256: 0aa1cdc67a9fe75ea95b5644b734a756200d6ec9d0dff66530aec3d1c1e9df75
  md5: b4754fb1bdcb70c8fd54f918301582c6
  depends:
  - hpack >=4.1,<5
  - hyperframe >=6.1,<7
  - python >=3.9
  license: MIT
  license_family: MIT
  purls:
  - pkg:pypi/h2?source=hash-mapping
  size: 53888
  timestamp: 1738578623567
- conda: https://conda.anaconda.org/conda-forge/noarch/hatch-1.14.1-pyhd8ed1ab_0.conda
  sha256: d245185287bdf5d3c808267aebda2cb7fbce779099493f92e368f813e6a157d4
  md5: 82f74ce5f4548c3627ed52dfac9da8ca
  depends:
  - click >=8.0.6
  - hatchling >=1.26.3
  - httpx >=0.22.0
  - hyperlink >=21.0.0
  - keyring >=23.5.0
  - packaging >=23.2
  - pexpect >=4.8,<5.dev0
  - platformdirs >=2.5.0
  - python >=3.9
  - rich >=11.2.0
  - shellingham >=1.4.0
  - tomli-w >=1.0
  - tomlkit >=0.11.1
  - userpath >=1.7,<2.dev0
  - uv >=0.5.23
  - virtualenv >=20.26.6
  - zstandard <1
  license: MIT
  license_family: MIT
  purls:
  - pkg:pypi/hatch?source=hash-mapping
  size: 178008
  timestamp: 1744039278512
- conda: https://conda.anaconda.org/conda-forge/noarch/hatchling-1.27.0-pypyhd8ed1ab_0.conda
  sha256: e83420f81390535774ac33b83d05249b8993e5376b76b4d461f83a77549e493d
  md5: b85c18ba6e927ae0da3fde426c893cc8
  depends:
  - editables >=0.3
  - importlib-metadata
  - packaging >=21.3
  - pathspec >=0.10.1
  - pluggy >=1.0.0
  - python >=3.7
  - python >=3.8
  - tomli >=1.2.2
  - trove-classifiers
  license: MIT
  license_family: MIT
  purls:
  - pkg:pypi/hatchling?source=hash-mapping
  size: 56598
  timestamp: 1734311718682
- conda: https://conda.anaconda.org/conda-forge/noarch/hpack-4.1.0-pyhd8ed1ab_0.conda
  sha256: 6ad78a180576c706aabeb5b4c8ceb97c0cb25f1e112d76495bff23e3779948ba
  md5: 0a802cb9888dd14eeefc611f05c40b6e
  depends:
  - python >=3.9
  license: MIT
  license_family: MIT
  purls:
  - pkg:pypi/hpack?source=hash-mapping
  size: 30731
  timestamp: 1737618390337
- conda: https://conda.anaconda.org/conda-forge/noarch/httpcore-1.0.9-pyh29332c3_0.conda
  sha256: 04d49cb3c42714ce533a8553986e1642d0549a05dc5cc48e0d43ff5be6679a5b
  md5: 4f14640d58e2cc0aa0819d9d8ba125bb
  depends:
  - python >=3.9
  - h11 >=0.16
  - h2 >=3,<5
  - sniffio 1.*
  - anyio >=4.0,<5.0
  - certifi
  - python
  license: BSD-3-Clause
  license_family: BSD
  purls:
  - pkg:pypi/httpcore?source=hash-mapping
  size: 49483
  timestamp: 1745602916758
- conda: https://conda.anaconda.org/conda-forge/noarch/httpx-0.28.1-pyhd8ed1ab_0.conda
  sha256: cd0f1de3697b252df95f98383e9edb1d00386bfdd03fdf607fa42fe5fcb09950
  md5: d6989ead454181f4f9bc987d3dc4e285
  depends:
  - anyio
  - certifi
  - httpcore 1.*
  - idna
  - python >=3.9
  license: BSD-3-Clause
  license_family: BSD
  purls:
  - pkg:pypi/httpx?source=hash-mapping
  size: 63082
  timestamp: 1733663449209
- conda: https://conda.anaconda.org/conda-forge/noarch/hyperframe-6.1.0-pyhd8ed1ab_0.conda
  sha256: 77af6f5fe8b62ca07d09ac60127a30d9069fdc3c68d6b256754d0ffb1f7779f8
  md5: 8e6923fc12f1fe8f8c4e5c9f343256ac
  depends:
  - python >=3.9
  license: MIT
  license_family: MIT
  purls:
  - pkg:pypi/hyperframe?source=hash-mapping
  size: 17397
  timestamp: 1737618427549
- conda: https://conda.anaconda.org/conda-forge/noarch/hyperlink-21.0.0-pyh29332c3_1.conda
  sha256: 6fc0a91c590b3055bfb7983e6521c7b780ab8b11025058eaf898049ea827d829
  md5: c27acdecaf3c311e5781b81fe02d9641
  depends:
  - python >=3.9
  - idna >=2.6
  - python
  license: MIT
  license_family: MIT
  purls: []
  size: 74751
  timestamp: 1733319972207
- conda: https://conda.anaconda.org/conda-forge/noarch/identify-2.6.12-pyhd8ed1ab_0.conda
  sha256: 4debbae49a183d61f0747a5f594fca2bf5121e8508a52116f50ccd0eb2f7bb55
  md5: 84463b10c1eb198541cd54125c7efe90
  depends:
  - python >=3.9
  - ukkonen
  license: MIT
  license_family: MIT
  purls:
  - pkg:pypi/identify?source=compressed-mapping
  size: 78926
  timestamp: 1748049754416
- pypi: https://files.pythonhosted.org/packages/76/c6/c88e154df9c4e1a2a66ccf0005a88dfb2650c1dffb6f5ce603dfbd452ce3/idna-3.10-py3-none-any.whl
  name: idna
  version: '3.10'
  sha256: 946d195a0d259cbba61165e88e65941f16e9b36ea6ddb97f00452bae8b1287d3
  requires_dist:
  - ruff>=0.6.2 ; extra == 'all'
  - mypy>=1.11.2 ; extra == 'all'
  - pytest>=8.3.2 ; extra == 'all'
  - flake8>=7.1.1 ; extra == 'all'
  requires_python: '>=3.6'
- conda: https://conda.anaconda.org/conda-forge/noarch/idna-3.10-pyhd8ed1ab_1.conda
  sha256: d7a472c9fd479e2e8dcb83fb8d433fce971ea369d704ece380e876f9c3494e87
  md5: 39a4f67be3286c86d696df570b1201b7
  depends:
  - python >=3.9
  license: BSD-3-Clause
  license_family: BSD
  purls:
  - pkg:pypi/idna?source=hash-mapping
  size: 49765
  timestamp: 1733211921194
- conda: https://conda.anaconda.org/conda-forge/noarch/importlib-metadata-8.7.0-pyhe01879c_1.conda
  sha256: c18ab120a0613ada4391b15981d86ff777b5690ca461ea7e9e49531e8f374745
  md5: 63ccfdc3a3ce25b027b8767eb722fca8
  depends:
  - python >=3.9
  - zipp >=3.20
  - python
  license: Apache-2.0
  purls:
  - pkg:pypi/importlib-metadata?source=compressed-mapping
  size: 34641
  timestamp: 1747934053147
- conda: https://conda.anaconda.org/conda-forge/noarch/importlib_resources-6.5.2-pyhd8ed1ab_0.conda
  sha256: acc1d991837c0afb67c75b77fdc72b4bf022aac71fedd8b9ea45918ac9b08a80
  md5: c85c76dc67d75619a92f51dfbce06992
  depends:
  - python >=3.9
  - zipp >=3.1.0
  constrains:
  - importlib-resources >=6.5.2,<6.5.3.0a0
  license: Apache-2.0
  license_family: APACHE
  purls:
  - pkg:pypi/importlib-resources?source=hash-mapping
  size: 33781
  timestamp: 1736252433366
- conda: https://conda.anaconda.org/conda-forge/noarch/iniconfig-2.0.0-pyhd8ed1ab_1.conda
  sha256: 0ec8f4d02053cd03b0f3e63168316530949484f80e16f5e2fb199a1d117a89ca
  md5: 6837f3eff7dcea42ecd714ce1ac2b108
  depends:
  - python >=3.9
  license: MIT
  license_family: MIT
  purls:
  - pkg:pypi/iniconfig?source=hash-mapping
  size: 11474
  timestamp: 1733223232820
- conda: https://conda.anaconda.org/conda-forge/noarch/ipykernel-6.29.5-pyh3099207_0.conda
  sha256: 33cfd339bb4efac56edf93474b37ddc049e08b1b4930cf036c893cc1f5a1f32a
  md5: b40131ab6a36ac2c09b7c57d4d3fbf99
  depends:
  - __linux
  - comm >=0.1.1
  - debugpy >=1.6.5
  - ipython >=7.23.1
  - jupyter_client >=6.1.12
  - jupyter_core >=4.12,!=5.0.*
  - matplotlib-inline >=0.1
  - nest-asyncio
  - packaging
  - psutil
  - python >=3.8
  - pyzmq >=24
  - tornado >=6.1
  - traitlets >=5.4.0
  license: BSD-3-Clause
  license_family: BSD
  purls:
  - pkg:pypi/ipykernel?source=hash-mapping
  size: 119084
  timestamp: 1719845605084
- conda: https://conda.anaconda.org/conda-forge/noarch/ipykernel-6.29.5-pyh4bbf305_0.conda
  sha256: dc569094125127c0078aa536f78733f383dd7e09507277ef8bcd1789786e7086
  md5: 18df5fc4944a679e085e0e8f31775fc8
  depends:
  - __win
  - comm >=0.1.1
  - debugpy >=1.6.5
  - ipython >=7.23.1
  - jupyter_client >=6.1.12
  - jupyter_core >=4.12,!=5.0.*
  - matplotlib-inline >=0.1
  - nest-asyncio
  - packaging
  - psutil
  - python >=3.8
  - pyzmq >=24
  - tornado >=6.1
  - traitlets >=5.4.0
  license: BSD-3-Clause
  license_family: BSD
  purls:
  - pkg:pypi/ipykernel?source=hash-mapping
  size: 119853
  timestamp: 1719845858082
- conda: https://conda.anaconda.org/conda-forge/noarch/ipykernel-6.29.5-pyh57ce528_0.conda
  sha256: 072534d4d379225b2c3a4e38bc7730b65ae171ac7f0c2d401141043336e97980
  md5: 9eb15d654daa0ef5a98802f586bb4ffc
  depends:
  - __osx
  - appnope
  - comm >=0.1.1
  - debugpy >=1.6.5
  - ipython >=7.23.1
  - jupyter_client >=6.1.12
  - jupyter_core >=4.12,!=5.0.*
  - matplotlib-inline >=0.1
  - nest-asyncio
  - packaging
  - psutil
  - python >=3.8
  - pyzmq >=24
  - tornado >=6.1
  - traitlets >=5.4.0
  license: BSD-3-Clause
  license_family: BSD
  purls:
  - pkg:pypi/ipykernel?source=hash-mapping
  size: 119568
  timestamp: 1719845667420
- conda: https://conda.anaconda.org/conda-forge/noarch/ipython-9.2.0-pyhca29cf9_0.conda
  sha256: 83e4cfdcf09c1273ec31548aacf7f81076dc4245548e78ac3b47d1da361da03b
  md5: a7b419c1d0ae931d86cd9cab158f698e
  depends:
  - __win
  - colorama
  - decorator
  - exceptiongroup
  - ipython_pygments_lexers
  - jedi >=0.16
  - matplotlib-inline
  - pickleshare
  - prompt-toolkit >=3.0.41,<3.1.0
  - pygments >=2.4.0
  - python >=3.11
  - stack_data
  - traitlets >=5.13.0
  - typing_extensions >=4.6
  - python
  license: BSD-3-Clause
  license_family: BSD
  purls:
  - pkg:pypi/ipython?source=hash-mapping
  size: 619872
  timestamp: 1745672185321
- conda: https://conda.anaconda.org/conda-forge/noarch/ipython-9.2.0-pyhfb0248b_0.conda
  sha256: 539d003c379c22a71df1eb76cd4167a3e2d59f45e6dbc3416c45619f4c1381fb
  md5: 7330ee1244209cfebfb23d828dd9aae5
  depends:
  - __unix
  - pexpect >4.3
  - decorator
  - exceptiongroup
  - ipython_pygments_lexers
  - jedi >=0.16
  - matplotlib-inline
  - pickleshare
  - prompt-toolkit >=3.0.41,<3.1.0
  - pygments >=2.4.0
  - python >=3.11
  - stack_data
  - traitlets >=5.13.0
  - typing_extensions >=4.6
  - python
  license: BSD-3-Clause
  license_family: BSD
  purls:
  - pkg:pypi/ipython?source=hash-mapping
  size: 620691
  timestamp: 1745672166398
- conda: https://conda.anaconda.org/conda-forge/noarch/ipython_pygments_lexers-1.1.1-pyhd8ed1ab_0.conda
  sha256: 894682a42a7d659ae12878dbcb274516a7031bbea9104e92f8e88c1f2765a104
  md5: bd80ba060603cc228d9d81c257093119
  depends:
  - pygments
  - python >=3.9
  license: BSD-3-Clause
  license_family: BSD
  purls:
  - pkg:pypi/ipython-pygments-lexers?source=hash-mapping
  size: 13993
  timestamp: 1737123723464
- conda: https://conda.anaconda.org/conda-forge/noarch/ipywidgets-8.1.7-pyhd8ed1ab_0.conda
  sha256: fd496e7d48403246f534c5eec09fc1e63ac7beb1fa06541d6ba71f56b30cf29b
  md5: 7c9449eac5975ef2d7753da262a72707
  depends:
  - comm >=0.1.3
  - ipython >=6.1.0
  - jupyterlab_widgets >=3.0.15,<3.1.0
  - python >=3.9
  - traitlets >=4.3.1
  - widgetsnbextension >=4.0.14,<4.1.0
  license: BSD-3-Clause
  license_family: BSD
  purls:
  - pkg:pypi/ipywidgets?source=compressed-mapping
  size: 114557
  timestamp: 1746454722402
- conda: https://conda.anaconda.org/conda-forge/noarch/isoduration-20.11.0-pyhd8ed1ab_1.conda
  sha256: 08e838d29c134a7684bca0468401d26840f41c92267c4126d7b43a6b533b0aed
  md5: 0b0154421989637d424ccf0f104be51a
  depends:
  - arrow >=0.15.0
  - python >=3.9
  license: MIT
  license_family: MIT
  purls:
  - pkg:pypi/isoduration?source=hash-mapping
  size: 19832
  timestamp: 1733493720346
- conda: https://conda.anaconda.org/conda-forge/noarch/jaraco.classes-3.4.0-pyhd8ed1ab_2.conda
  sha256: 3d16a0fa55a29fe723c918a979b2ee927eb0bf9616381cdfd26fa9ea2b649546
  md5: ade6b25a6136661dadd1a43e4350b10b
  depends:
  - more-itertools
  - python >=3.9
  license: MIT
  license_family: MIT
  purls:
  - pkg:pypi/jaraco-classes?source=hash-mapping
  size: 12109
  timestamp: 1733326001034
- conda: https://conda.anaconda.org/conda-forge/noarch/jaraco.context-6.0.1-pyhd8ed1ab_0.conda
  sha256: bfaba92cd33a0ae2488ab64a1d4e062bcf52b26a71f88292c62386ccac4789d7
  md5: bcc023a32ea1c44a790bbf1eae473486
  depends:
  - backports.tarfile
  - python >=3.9
  license: MIT
  license_family: MIT
  purls:
  - pkg:pypi/jaraco-context?source=hash-mapping
  size: 12483
  timestamp: 1733382698758
- conda: https://conda.anaconda.org/conda-forge/noarch/jaraco.functools-4.1.0-pyhd8ed1ab_0.conda
  sha256: 61da3e37149da5c8479c21571eaec61cc4a41678ee872dcb2ff399c30878dddb
  md5: eb257d223050a5a27f5fdf5c9debc8ec
  depends:
  - more-itertools
  - python >=3.9
  license: MIT
  license_family: MIT
  purls:
  - pkg:pypi/jaraco-functools?source=hash-mapping
  size: 15545
  timestamp: 1733746481844
- conda: https://conda.anaconda.org/conda-forge/noarch/jedi-0.19.2-pyhd8ed1ab_1.conda
  sha256: 92c4d217e2dc68983f724aa983cca5464dcb929c566627b26a2511159667dba8
  md5: a4f4c5dc9b80bc50e0d3dc4e6e8f1bd9
  depends:
  - parso >=0.8.3,<0.9.0
  - python >=3.9
  license: Apache-2.0 AND MIT
  purls:
  - pkg:pypi/jedi?source=hash-mapping
  size: 843646
  timestamp: 1733300981994
- conda: https://conda.anaconda.org/conda-forge/noarch/jeepney-0.9.0-pyhd8ed1ab_0.conda
  sha256: 00d37d85ca856431c67c8f6e890251e7cc9e5ef3724a0302b8d4a101f22aa27f
  md5: b4b91eb14fbe2f850dd2c5fc20676c0d
  depends:
  - python >=3.9
  license: MIT
  license_family: MIT
  purls:
  - pkg:pypi/jeepney?source=hash-mapping
  size: 40015
  timestamp: 1740828380668
- conda: https://conda.anaconda.org/conda-forge/noarch/jinja2-3.1.6-pyhd8ed1ab_0.conda
  sha256: f1ac18b11637ddadc05642e8185a851c7fab5998c6f5470d716812fae943b2af
  md5: 446bd6c8cb26050d528881df495ce646
  depends:
  - markupsafe >=2.0
  - python >=3.9
  license: BSD-3-Clause
  license_family: BSD
  purls:
  - pkg:pypi/jinja2?source=compressed-mapping
  size: 112714
  timestamp: 1741263433881
- conda: https://conda.anaconda.org/conda-forge/noarch/json5-0.12.0-pyhd8ed1ab_0.conda
  sha256: 889e2a49de796475b5a4bc57d0ba7f4606b368ee2098e353a6d9a14b0e2c6393
  md5: 56275442557b3b45752c10980abfe2db
  depends:
  - python >=3.9
  license: Apache-2.0
  license_family: APACHE
  purls:
  - pkg:pypi/json5?source=hash-mapping
  size: 34114
  timestamp: 1743722170015
- conda: https://conda.anaconda.org/conda-forge/linux-64/jsonpointer-3.0.0-py313h78bf25f_1.conda
  sha256: 18d412dc91ee7560f0f94c19bb1c3c23f413b9a7f55948e2bb3ce44340439a58
  md5: 668d64b50e7ce7984cfe09ed7045b9fa
  depends:
  - python >=3.13.0rc1,<3.14.0a0
  - python_abi 3.13.* *_cp313
  license: BSD-3-Clause
  license_family: BSD
  purls:
  - pkg:pypi/jsonpointer?source=hash-mapping
  size: 17568
  timestamp: 1725303033801
- conda: https://conda.anaconda.org/conda-forge/osx-64/jsonpointer-3.0.0-py313habf4b1d_1.conda
  sha256: f4fdd6b6451492d0b179efcd31b0b3b75ec6d6ee962ea50e693f5e71a94089b7
  md5: a93dd2fcffa0290ca107f3bda7bc68ac
  depends:
  - python >=3.13.0rc1,<3.14.0a0
  - python_abi 3.13.* *_cp313
  license: BSD-3-Clause
  license_family: BSD
  purls:
  - pkg:pypi/jsonpointer?source=hash-mapping
  size: 17733
  timestamp: 1725303034373
- conda: https://conda.anaconda.org/conda-forge/osx-arm64/jsonpointer-3.0.0-py313h8f79df9_1.conda
  sha256: cc2f68ceb34bca53b7b9a3eb3806cc893ef8713a5a6df7edf7ff989f559ef81d
  md5: f2757998237755a74a12680a4e6a6bd6
  depends:
  - python >=3.13.0rc1,<3.14.0a0
  - python >=3.13.0rc1,<3.14.0a0 *_cp313
  - python_abi 3.13.* *_cp313
  license: BSD-3-Clause
  license_family: BSD
  purls:
  - pkg:pypi/jsonpointer?source=hash-mapping
  size: 18232
  timestamp: 1725303194596
- conda: https://conda.anaconda.org/conda-forge/win-64/jsonpointer-3.0.0-py313hfa70ccb_1.conda
  sha256: a0625cb0e86775b8996b4ee7117f1912b2fa3d76be8d10bf1d7b39578f5d99f7
  md5: 001efbf150f0ca5fd0a0c5e6e713c1d1
  depends:
  - python >=3.13.0rc1,<3.14.0a0
  - python_abi 3.13.* *_cp313
  license: BSD-3-Clause
  license_family: BSD
  purls:
  - pkg:pypi/jsonpointer?source=hash-mapping
  size: 42805
  timestamp: 1725303293802
- conda: https://conda.anaconda.org/conda-forge/noarch/jsonschema-4.23.0-pyhd8ed1ab_1.conda
  sha256: be992a99e589146f229c58fe5083e0b60551d774511c494f91fe011931bd7893
  md5: a3cead9264b331b32fe8f0aabc967522
  depends:
  - attrs >=22.2.0
  - importlib_resources >=1.4.0
  - jsonschema-specifications >=2023.03.6
  - pkgutil-resolve-name >=1.3.10
  - python >=3.9
  - referencing >=0.28.4
  - rpds-py >=0.7.1
  license: MIT
  license_family: MIT
  purls:
  - pkg:pypi/jsonschema?source=hash-mapping
  size: 74256
  timestamp: 1733472818764
- conda: https://conda.anaconda.org/conda-forge/noarch/jsonschema-specifications-2025.4.1-pyh29332c3_0.conda
  sha256: 66fbad7480f163509deec8bd028cd3ea68e58022982c838683586829f63f3efa
  md5: 41ff526b1083fde51fbdc93f29282e0e
  depends:
  - python >=3.9
  - referencing >=0.31.0
  - python
  license: MIT
  license_family: MIT
  purls:
  - pkg:pypi/jsonschema-specifications?source=hash-mapping
  size: 19168
  timestamp: 1745424244298
- conda: https://conda.anaconda.org/conda-forge/noarch/jsonschema-with-format-nongpl-4.23.0-hd8ed1ab_1.conda
  sha256: 6e0184530011961a0802fda100ecdfd4b0eca634ed94c37e553b72e21c26627d
  md5: a5b1a8065857cc4bd8b7a38d063bb728
  depends:
  - fqdn
  - idna
  - isoduration
  - jsonpointer >1.13
  - jsonschema >=4.23.0,<4.23.1.0a0
  - rfc3339-validator
  - rfc3986-validator >0.1.0
  - uri-template
  - webcolors >=24.6.0
  license: MIT
  license_family: MIT
  purls: []
  size: 7135
  timestamp: 1733472820035
- conda: https://conda.anaconda.org/conda-forge/noarch/jupyter-1.1.1-pyhd8ed1ab_1.conda
  sha256: b538e15067d05768d1c0532a6d9b0625922a1cce751dd6a2af04f7233a1a70e9
  md5: 9453512288d20847de4356327d0e1282
  depends:
  - ipykernel
  - ipywidgets
  - jupyter_console
  - jupyterlab
  - nbconvert-core
  - notebook
  - python >=3.9
  license: BSD-3-Clause
  license_family: BSD
  purls:
  - pkg:pypi/jupyter?source=hash-mapping
  size: 8891
  timestamp: 1733818677113
- conda: https://conda.anaconda.org/conda-forge/noarch/jupyter-lsp-2.2.5-pyhd8ed1ab_1.conda
  sha256: 1565c8b1423a37fca00fe0ab2a17cd8992c2ecf23e7867a1c9f6f86a9831c196
  md5: 0b4c3908e5a38ea22ebb98ee5888c768
  depends:
  - importlib-metadata >=4.8.3
  - jupyter_server >=1.1.2
  - python >=3.9
  license: BSD-3-Clause
  license_family: BSD
  purls:
  - pkg:pypi/jupyter-lsp?source=hash-mapping
  size: 55221
  timestamp: 1733493006611
- conda: https://conda.anaconda.org/conda-forge/noarch/jupyter_client-8.6.3-pyhd8ed1ab_1.conda
  sha256: 19d8bd5bb2fde910ec59e081eeb59529491995ce0d653a5209366611023a0b3a
  md5: 4ebae00eae9705b0c3d6d1018a81d047
  depends:
  - importlib-metadata >=4.8.3
  - jupyter_core >=4.12,!=5.0.*
  - python >=3.9
  - python-dateutil >=2.8.2
  - pyzmq >=23.0
  - tornado >=6.2
  - traitlets >=5.3
  license: BSD-3-Clause
  license_family: BSD
  purls:
  - pkg:pypi/jupyter-client?source=hash-mapping
  size: 106342
  timestamp: 1733441040958
- conda: https://conda.anaconda.org/conda-forge/noarch/jupyter_console-6.6.3-pyhd8ed1ab_1.conda
  sha256: aee0cdd0cb2b9321d28450aec4e0fd43566efcd79e862d70ce49a68bf0539bcd
  md5: 801dbf535ec26508fac6d4b24adfb76e
  depends:
  - ipykernel >=6.14
  - ipython
  - jupyter_client >=7.0.0
  - jupyter_core >=4.12,!=5.0.*
  - prompt_toolkit >=3.0.30
  - pygments
  - python >=3.9
  - pyzmq >=17
  - traitlets >=5.4
  license: BSD-3-Clause
  license_family: BSD
  purls:
  - pkg:pypi/jupyter-console?source=hash-mapping
  size: 26874
  timestamp: 1733818130068
- conda: https://conda.anaconda.org/conda-forge/noarch/jupyter_core-5.7.2-pyh31011fe_1.conda
  sha256: 732b1e8536bc22a5a174baa79842d79db2f4956d90293dd82dc1b3f6099bcccd
  md5: 0a2980dada0dd7fd0998f0342308b1b1
  depends:
  - __unix
  - platformdirs >=2.5
  - python >=3.8
  - traitlets >=5.3
  license: BSD-3-Clause
  license_family: BSD
  purls:
  - pkg:pypi/jupyter-core?source=hash-mapping
  size: 57671
  timestamp: 1727163547058
- conda: https://conda.anaconda.org/conda-forge/noarch/jupyter_core-5.7.2-pyh5737063_1.conda
  sha256: 7c903b2d62414c3e8da1f78db21f45b98de387aae195f8ca959794113ba4b3fd
  md5: 46d87d1c0ea5da0aae36f77fa406e20d
  depends:
  - __win
  - cpython
  - platformdirs >=2.5
  - python >=3.8
  - pywin32 >=300
  - traitlets >=5.3
  license: BSD-3-Clause
  license_family: BSD
  purls:
  - pkg:pypi/jupyter-core?source=hash-mapping
  size: 58269
  timestamp: 1727164026641
- conda: https://conda.anaconda.org/conda-forge/noarch/jupyter_events-0.12.0-pyh29332c3_0.conda
  sha256: 37e6ac3ccf7afcc730c3b93cb91a13b9ae827fd306f35dd28f958a74a14878b5
  md5: f56000b36f09ab7533877e695e4e8cb0
  depends:
  - jsonschema-with-format-nongpl >=4.18.0
  - packaging
  - python >=3.9
  - python-json-logger >=2.0.4
  - pyyaml >=5.3
  - referencing
  - rfc3339-validator
  - rfc3986-validator >=0.1.1
  - traitlets >=5.3
  - python
  license: BSD-3-Clause
  license_family: BSD
  purls:
  - pkg:pypi/jupyter-events?source=compressed-mapping
  size: 23647
  timestamp: 1738765986736
- conda: https://conda.anaconda.org/conda-forge/noarch/jupyter_server-2.16.0-pyhe01879c_0.conda
  sha256: 0082fb6f0afaf872affee4cde3b210f7f7497a5fb47f2944ab638fef0f0e2e77
  md5: f062e04d7cd585c937acbf194dceec36
  depends:
  - anyio >=3.1.0
  - argon2-cffi >=21.1
  - jinja2 >=3.0.3
  - jupyter_client >=7.4.4
  - jupyter_core >=4.12,!=5.0.*
  - jupyter_events >=0.11.0
  - jupyter_server_terminals >=0.4.4
  - nbconvert-core >=6.4.4
  - nbformat >=5.3.0
  - overrides >=5.0
  - packaging >=22.0
  - prometheus_client >=0.9
  - python >=3.9
  - pyzmq >=24
  - send2trash >=1.8.2
  - terminado >=0.8.3
  - tornado >=6.2.0
  - traitlets >=5.6.0
  - websocket-client >=1.7
  - python
  license: BSD-3-Clause
  license_family: BSD
  purls:
  - pkg:pypi/jupyter-server?source=hash-mapping
  size: 344376
  timestamp: 1747083217715
- conda: https://conda.anaconda.org/conda-forge/noarch/jupyter_server_terminals-0.5.3-pyhd8ed1ab_1.conda
  sha256: 0890fc79422191bc29edf17d7b42cff44ba254aa225d31eb30819f8772b775b8
  md5: 2d983ff1b82a1ccb6f2e9d8784bdd6bd
  depends:
  - python >=3.9
  - terminado >=0.8.3
  license: BSD-3-Clause
  license_family: BSD
  purls:
  - pkg:pypi/jupyter-server-terminals?source=hash-mapping
  size: 19711
  timestamp: 1733428049134
- conda: https://conda.anaconda.org/conda-forge/noarch/jupyterlab-4.4.2-pyhd8ed1ab_0.conda
  sha256: 8bc522991031ce528c650a7287159dd866b977593bdba33daa3ec37c40d99443
  md5: 1f5f3b0fcff308d8fbaa73c43af08e2f
  depends:
  - async-lru >=1.0.0
  - httpx >=0.25.0
  - importlib-metadata >=4.8.3
  - ipykernel >=6.5.0
  - jinja2 >=3.0.3
  - jupyter-lsp >=2.0.0
  - jupyter_core
  - jupyter_server >=2.4.0,<3
  - jupyterlab_server >=2.27.1,<3
  - notebook-shim >=0.2
  - packaging
  - python >=3.9
  - setuptools >=41.1.0
  - tomli >=1.2.2
  - tornado >=6.2.0
  - traitlets
  license: BSD-3-Clause
  license_family: BSD
  purls:
  - pkg:pypi/jupyterlab?source=hash-mapping
  size: 8593072
  timestamp: 1746536121732
- conda: https://conda.anaconda.org/conda-forge/noarch/jupyterlab_pygments-0.3.0-pyhd8ed1ab_2.conda
  sha256: dc24b900742fdaf1e077d9a3458fd865711de80bca95fe3c6d46610c532c6ef0
  md5: fd312693df06da3578383232528c468d
  depends:
  - pygments >=2.4.1,<3
  - python >=3.9
  constrains:
  - jupyterlab >=4.0.8,<5.0.0
  license: BSD-3-Clause
  license_family: BSD
  purls:
  - pkg:pypi/jupyterlab-pygments?source=hash-mapping
  size: 18711
  timestamp: 1733328194037
- conda: https://conda.anaconda.org/conda-forge/noarch/jupyterlab_server-2.27.3-pyhd8ed1ab_1.conda
  sha256: d03d0b7e23fa56d322993bc9786b3a43b88ccc26e58b77c756619a921ab30e86
  md5: 9dc4b2b0f41f0de41d27f3293e319357
  depends:
  - babel >=2.10
  - importlib-metadata >=4.8.3
  - jinja2 >=3.0.3
  - json5 >=0.9.0
  - jsonschema >=4.18
  - jupyter_server >=1.21,<3
  - packaging >=21.3
  - python >=3.9
  - requests >=2.31
  constrains:
  - openapi-core >=0.18.0,<0.19.0
  license: BSD-3-Clause
  license_family: BSD
  purls:
  - pkg:pypi/jupyterlab-server?source=hash-mapping
  size: 49449
  timestamp: 1733599666357
- conda: https://conda.anaconda.org/conda-forge/noarch/jupyterlab_widgets-3.0.15-pyhd8ed1ab_0.conda
  sha256: 6214d345861b106076e7cb38b59761b24cd340c09e3f787e4e4992036ca3cd7e
  md5: ad100d215fad890ab0ee10418f36876f
  depends:
  - python >=3.9
  constrains:
  - jupyterlab >=3,<5
  license: BSD-3-Clause
  license_family: BSD
  purls:
  - pkg:pypi/jupyterlab-widgets?source=hash-mapping
  size: 189133
  timestamp: 1746450926999
- conda: https://conda.anaconda.org/conda-forge/noarch/keyring-25.6.0-pyh534df25_0.conda
  sha256: c8b436fa9853bf8b836c96afbb7684a04955b80b37f5d5285fd836b6a8566cc5
  md5: d2c0c5bda93c249f877c7fceea9e63af
  depends:
  - __osx
  - importlib-metadata >=4.11.4
  - importlib_resources
  - jaraco.classes
  - jaraco.context
  - jaraco.functools
  - python >=3.9
  license: MIT
  license_family: MIT
  purls:
  - pkg:pypi/keyring?source=hash-mapping
  size: 37280
  timestamp: 1735210369348
- conda: https://conda.anaconda.org/conda-forge/noarch/keyring-25.6.0-pyh7428d3b_0.conda
  sha256: a0a1df88cb2bfa5b8363908bfed97185a37674293c5aa86bcc834f992be46a96
  md5: 4fa149bfac931bd5a059b9d9d0039c16
  depends:
  - __win
  - importlib-metadata >=4.11.4
  - importlib_resources
  - jaraco.classes
  - jaraco.context
  - jaraco.functools
  - python >=3.9
  - pywin32-ctypes >=0.2.0
  license: MIT
  license_family: MIT
  purls:
  - pkg:pypi/keyring?source=hash-mapping
  size: 37334
  timestamp: 1735210722089
- conda: https://conda.anaconda.org/conda-forge/noarch/keyring-25.6.0-pyha804496_0.conda
  sha256: b6f57c17cf098022c32fe64e85e9615d427a611c48a5947cdfc357490210a124
  md5: cdd58ab99c214b55d56099108a914282
  depends:
  - __linux
  - importlib-metadata >=4.11.4
  - importlib_resources
  - jaraco.classes
  - jaraco.context
  - jaraco.functools
  - jeepney >=0.4.2
  - python >=3.9
  - secretstorage >=3.2
  license: MIT
  license_family: MIT
  purls:
  - pkg:pypi/keyring?source=hash-mapping
  size: 36985
  timestamp: 1735210286595
- conda: https://conda.anaconda.org/conda-forge/linux-64/keyutils-1.6.1-h166bdaf_0.tar.bz2
  sha256: 150c05a6e538610ca7c43beb3a40d65c90537497a4f6a5f4d15ec0451b6f5ebb
  md5: 30186d27e2c9fa62b45fb1476b7200e3
  depends:
  - libgcc-ng >=10.3.0
  license: LGPL-2.1-or-later
  purls: []
  size: 117831
  timestamp: 1646151697040
- conda: https://conda.anaconda.org/conda-forge/linux-64/krb5-1.21.3-h659f571_0.conda
  sha256: 99df692f7a8a5c27cd14b5fb1374ee55e756631b9c3d659ed3ee60830249b238
  md5: 3f43953b7d3fb3aaa1d0d0723d91e368
  depends:
  - keyutils >=1.6.1,<2.0a0
  - libedit >=3.1.20191231,<3.2.0a0
  - libedit >=3.1.20191231,<4.0a0
  - libgcc-ng >=12
  - libstdcxx-ng >=12
  - openssl >=3.3.1,<4.0a0
  license: MIT
  license_family: MIT
  purls: []
  size: 1370023
  timestamp: 1719463201255
- conda: https://conda.anaconda.org/conda-forge/osx-64/krb5-1.21.3-h37d8d59_0.conda
  sha256: 83b52685a4ce542772f0892a0f05764ac69d57187975579a0835ff255ae3ef9c
  md5: d4765c524b1d91567886bde656fb514b
  depends:
  - __osx >=10.13
  - libcxx >=16
  - libedit >=3.1.20191231,<3.2.0a0
  - libedit >=3.1.20191231,<4.0a0
  - openssl >=3.3.1,<4.0a0
  license: MIT
  license_family: MIT
  purls: []
  size: 1185323
  timestamp: 1719463492984
- conda: https://conda.anaconda.org/conda-forge/osx-arm64/krb5-1.21.3-h237132a_0.conda
  sha256: 4442f957c3c77d69d9da3521268cad5d54c9033f1a73f99cde0a3658937b159b
  md5: c6dc8a0fdec13a0565936655c33069a1
  depends:
  - __osx >=11.0
  - libcxx >=16
  - libedit >=3.1.20191231,<3.2.0a0
  - libedit >=3.1.20191231,<4.0a0
  - openssl >=3.3.1,<4.0a0
  license: MIT
  license_family: MIT
  purls: []
  size: 1155530
  timestamp: 1719463474401
- conda: https://conda.anaconda.org/conda-forge/win-64/krb5-1.21.3-hdf4eb48_0.conda
  sha256: 18e8b3430d7d232dad132f574268f56b3eb1a19431d6d5de8c53c29e6c18fa81
  md5: 31aec030344e962fbd7dbbbbd68e60a9
  depends:
  - openssl >=3.3.1,<4.0a0
  - ucrt >=10.0.20348.0
  - vc >=14.2,<15
  - vc14_runtime >=14.29.30139
  license: MIT
  license_family: MIT
  purls: []
  size: 712034
  timestamp: 1719463874284
- conda: https://conda.anaconda.org/conda-forge/linux-64/ld_impl_linux-64-2.43-h712a8e2_4.conda
  sha256: db73f38155d901a610b2320525b9dd3b31e4949215c870685fd92ea61b5ce472
  md5: 01f8d123c96816249efd255a31ad7712
  depends:
  - __glibc >=2.17,<3.0.a0
  constrains:
  - binutils_impl_linux-64 2.43
  license: GPL-3.0-only
  license_family: GPL
  purls: []
  size: 671240
  timestamp: 1740155456116
- conda: https://conda.anaconda.org/conda-forge/linux-64/libcurl-8.13.0-h332b0f4_0.conda
  sha256: 38e528acfaa0276b7052f4de44271ff9293fdb84579650601a8c49dac171482a
  md5: cbdc92ac0d93fe3c796e36ad65c7905c
  depends:
  - __glibc >=2.17,<3.0.a0
  - krb5 >=1.21.3,<1.22.0a0
  - libgcc >=13
  - libnghttp2 >=1.64.0,<2.0a0
  - libssh2 >=1.11.1,<2.0a0
  - libzlib >=1.3.1,<2.0a0
  - openssl >=3.4.1,<4.0a0
  - zstd >=1.5.7,<1.6.0a0
  license: curl
  license_family: MIT
  purls: []
  size: 438088
  timestamp: 1743601695669
- conda: https://conda.anaconda.org/conda-forge/osx-64/libcurl-8.13.0-h5dec5d8_0.conda
  sha256: 137d92f1107141d9eb39598fb05837be4f9aad4ead957194d94364834f3cc590
  md5: a35b1976d746d55cd7380c8842d9a1b5
  depends:
  - __osx >=10.13
  - krb5 >=1.21.3,<1.22.0a0
  - libnghttp2 >=1.64.0,<2.0a0
  - libssh2 >=1.11.1,<2.0a0
  - libzlib >=1.3.1,<2.0a0
  - openssl >=3.4.1,<4.0a0
  - zstd >=1.5.7,<1.6.0a0
  license: curl
  license_family: MIT
  purls: []
  size: 418479
  timestamp: 1743601943696
- conda: https://conda.anaconda.org/conda-forge/osx-arm64/libcurl-8.13.0-h73640d1_0.conda
  sha256: 747f7e8aad390b9b39a300401579ff1b5731537a586869b724dc071a9b315f03
  md5: 4a5d33f75f9ead15089b04bed8d0eafe
  depends:
  - __osx >=11.0
  - krb5 >=1.21.3,<1.22.0a0
  - libnghttp2 >=1.64.0,<2.0a0
  - libssh2 >=1.11.1,<2.0a0
  - libzlib >=1.3.1,<2.0a0
  - openssl >=3.4.1,<4.0a0
  - zstd >=1.5.7,<1.6.0a0
  license: curl
  license_family: MIT
  purls: []
  size: 397929
  timestamp: 1743601888428
- conda: https://conda.anaconda.org/conda-forge/osx-64/libcxx-20.1.4-hf95d169_1.conda
  sha256: 63676ac19e9819ae01506cfd353b2d202188981c753ea34634c4afbf3c1c6a2c
  md5: 2d8e0efc0788d49051e7e02ad6571340
  depends:
  - __osx >=10.13
  license: Apache-2.0 WITH LLVM-exception
  license_family: Apache
  purls: []
  size: 561294
  timestamp: 1746653898484
- conda: https://conda.anaconda.org/conda-forge/osx-arm64/libcxx-20.1.4-ha82da77_1.conda
  sha256: 365c2c7bd017ebb8d3605b2f5c23bac7b35e2de8f26ddc46552fa6b4c61c6c13
  md5: 85be146c49d0a2f6ca59cf4c8b58db47
  depends:
  - __osx >=11.0
  license: Apache-2.0 WITH LLVM-exception
  license_family: Apache
  purls: []
  size: 567046
  timestamp: 1746653977544
- conda: https://conda.anaconda.org/conda-forge/linux-64/libedit-3.1.20250104-pl5321h7949ede_0.conda
  sha256: d789471216e7aba3c184cd054ed61ce3f6dac6f87a50ec69291b9297f8c18724
  md5: c277e0a4d549b03ac1e9d6cbbe3d017b
  depends:
  - ncurses
  - __glibc >=2.17,<3.0.a0
  - libgcc >=13
  - ncurses >=6.5,<7.0a0
  license: BSD-2-Clause
  license_family: BSD
  purls: []
  size: 134676
  timestamp: 1738479519902
- conda: https://conda.anaconda.org/conda-forge/osx-64/libedit-3.1.20250104-pl5321ha958ccf_0.conda
  sha256: 6cc49785940a99e6a6b8c6edbb15f44c2dd6c789d9c283e5ee7bdfedd50b4cd6
  md5: 1f4ed31220402fcddc083b4bff406868
  depends:
  - ncurses
  - __osx >=10.13
  - ncurses >=6.5,<7.0a0
  license: BSD-2-Clause
  license_family: BSD
  purls: []
  size: 115563
  timestamp: 1738479554273
- conda: https://conda.anaconda.org/conda-forge/osx-arm64/libedit-3.1.20250104-pl5321hafb1f1b_0.conda
  sha256: 66aa216a403de0bb0c1340a88d1a06adaff66bae2cfd196731aa24db9859d631
  md5: 44083d2d2c2025afca315c7a172eab2b
  depends:
  - ncurses
  - __osx >=11.0
  - ncurses >=6.5,<7.0a0
  license: BSD-2-Clause
  license_family: BSD
  purls: []
  size: 107691
  timestamp: 1738479560845
- conda: https://conda.anaconda.org/conda-forge/linux-64/libev-4.33-hd590300_2.conda
  sha256: 1cd6048169fa0395af74ed5d8f1716e22c19a81a8a36f934c110ca3ad4dd27b4
  md5: 172bf1cd1ff8629f2b1179945ed45055
  depends:
  - libgcc-ng >=12
  license: BSD-2-Clause
  license_family: BSD
  purls: []
  size: 112766
  timestamp: 1702146165126
- conda: https://conda.anaconda.org/conda-forge/osx-64/libev-4.33-h10d778d_2.conda
  sha256: 0d238488564a7992942aa165ff994eca540f687753b4f0998b29b4e4d030ff43
  md5: 899db79329439820b7e8f8de41bca902
  license: BSD-2-Clause
  license_family: BSD
  purls: []
  size: 106663
  timestamp: 1702146352558
- conda: https://conda.anaconda.org/conda-forge/osx-arm64/libev-4.33-h93a5062_2.conda
  sha256: 95cecb3902fbe0399c3a7e67a5bed1db813e5ab0e22f4023a5e0f722f2cc214f
  md5: 36d33e440c31857372a72137f78bacf5
  license: BSD-2-Clause
  license_family: BSD
  purls: []
  size: 107458
  timestamp: 1702146414478
- conda: https://conda.anaconda.org/conda-forge/linux-64/libexpat-2.7.0-h5888daf_0.conda
  sha256: 33ab03438aee65d6aa667cf7d90c91e5e7d734c19a67aa4c7040742c0a13d505
  md5: db0bfbe7dd197b68ad5f30333bae6ce0
  depends:
  - __glibc >=2.17,<3.0.a0
  - libgcc >=13
  constrains:
  - expat 2.7.0.*
  license: MIT
  license_family: MIT
  purls: []
  size: 74427
  timestamp: 1743431794976
- conda: https://conda.anaconda.org/conda-forge/osx-64/libexpat-2.7.0-h240833e_0.conda
  sha256: 976f2e23ad2bb2b8e92c99bfa2ead3ad557b17a129b170f7e2dfcf233193dd7e
  md5: 026d0a1056ba2a3dbbea6d4b08188676
  depends:
  - __osx >=10.13
  constrains:
  - expat 2.7.0.*
  license: MIT
  license_family: MIT
  purls: []
  size: 71894
  timestamp: 1743431912423
- conda: https://conda.anaconda.org/conda-forge/osx-arm64/libexpat-2.7.0-h286801f_0.conda
  sha256: ee550e44765a7bbcb2a0216c063dcd53ac914a7be5386dd0554bd06e6be61840
  md5: 6934bbb74380e045741eb8637641a65b
  depends:
  - __osx >=11.0
  constrains:
  - expat 2.7.0.*
  license: MIT
  license_family: MIT
  purls: []
  size: 65714
  timestamp: 1743431789879
- conda: https://conda.anaconda.org/conda-forge/win-64/libexpat-2.7.0-he0c23c2_0.conda
  sha256: 1a227c094a4e06bd54e8c2f3ec40c17ff99dcf3037d812294f842210aa66dbeb
  md5: b6f5352fdb525662f4169a0431d2dd7a
  depends:
  - ucrt >=10.0.20348.0
  - vc >=14.2,<15
  - vc14_runtime >=14.29.30139
  constrains:
  - expat 2.7.0.*
  license: MIT
  license_family: MIT
  purls: []
  size: 140896
  timestamp: 1743432122520
- conda: https://conda.anaconda.org/conda-forge/linux-64/libffi-3.4.6-h2dba641_1.conda
  sha256: 764432d32db45466e87f10621db5b74363a9f847d2b8b1f9743746cd160f06ab
  md5: ede4673863426c0883c0063d853bbd85
  depends:
  - __glibc >=2.17,<3.0.a0
  - libgcc >=13
  license: MIT
  license_family: MIT
  purls: []
  size: 57433
  timestamp: 1743434498161
- conda: https://conda.anaconda.org/conda-forge/osx-64/libffi-3.4.6-h281671d_1.conda
  sha256: 6394b1bc67c64a21a5cc73d1736d1d4193a64515152e861785c44d2cfc49edf3
  md5: 4ca9ea59839a9ca8df84170fab4ceb41
  depends:
  - __osx >=10.13
  license: MIT
  license_family: MIT
  purls: []
  size: 51216
  timestamp: 1743434595269
- conda: https://conda.anaconda.org/conda-forge/osx-arm64/libffi-3.4.6-h1da3d7d_1.conda
  sha256: c6a530924a9b14e193ea9adfe92843de2a806d1b7dbfd341546ece9653129e60
  md5: c215a60c2935b517dcda8cad4705734d
  depends:
  - __osx >=11.0
  license: MIT
  license_family: MIT
  purls: []
  size: 39839
  timestamp: 1743434670405
- conda: https://conda.anaconda.org/conda-forge/win-64/libffi-3.4.6-h537db12_1.conda
  sha256: d3b0b8812eab553d3464bbd68204f007f1ebadf96ce30eb0cbc5159f72e353f5
  md5: 85d8fa5e55ed8f93f874b3b23ed54ec6
  depends:
  - ucrt >=10.0.20348.0
  - vc >=14.2,<15
  - vc14_runtime >=14.29.30139
  license: MIT
  license_family: MIT
  purls: []
  size: 44978
  timestamp: 1743435053850
- conda: https://conda.anaconda.org/conda-forge/linux-64/libgcc-14.2.0-h767d61c_2.conda
  sha256: 3a572d031cb86deb541d15c1875aaa097baefc0c580b54dc61f5edab99215792
  md5: ef504d1acbd74b7cc6849ef8af47dd03
  depends:
  - __glibc >=2.17,<3.0.a0
  - _openmp_mutex >=4.5
  constrains:
  - libgomp 14.2.0 h767d61c_2
  - libgcc-ng ==14.2.0=*_2
  license: GPL-3.0-only WITH GCC-exception-3.1
  license_family: GPL
  purls: []
  size: 847885
  timestamp: 1740240653082
- conda: https://conda.anaconda.org/conda-forge/linux-64/libgcc-ng-14.2.0-h69a702a_2.conda
  sha256: fb7558c328b38b2f9d2e412c48da7890e7721ba018d733ebdfea57280df01904
  md5: a2222a6ada71fb478682efe483ce0f92
  depends:
  - libgcc 14.2.0 h767d61c_2
  license: GPL-3.0-only WITH GCC-exception-3.1
  license_family: GPL
  purls: []
  size: 53758
  timestamp: 1740240660904
- conda: https://conda.anaconda.org/conda-forge/linux-64/libglib-2.84.1-h2ff4ddf_0.conda
  sha256: 18e354d30a60441b0bf5fcbb125b6b22fd0df179620ae834e2533d44d1598211
  md5: 0305434da649d4fb48a425e588b79ea6
  depends:
  - __glibc >=2.17,<3.0.a0
  - libffi >=3.4.6,<3.5.0a0
  - libgcc >=13
  - libiconv >=1.18,<2.0a0
  - libzlib >=1.3.1,<2.0a0
  - pcre2 >=10.44,<10.45.0a0
  constrains:
  - glib 2.84.1 *_0
  license: LGPL-2.1-or-later
  purls: []
  size: 3947789
  timestamp: 1743773764878
- conda: https://conda.anaconda.org/conda-forge/linux-64/libgomp-14.2.0-h767d61c_2.conda
  sha256: 1a3130e0b9267e781b89399580f3163632d59fe5b0142900d63052ab1a53490e
  md5: 06d02030237f4d5b3d9a7e7d348fe3c6
  depends:
  - __glibc >=2.17,<3.0.a0
  license: GPL-3.0-only WITH GCC-exception-3.1
  license_family: GPL
  purls: []
  size: 459862
  timestamp: 1740240588123
- conda: https://conda.anaconda.org/conda-forge/linux-64/libiconv-1.18-h4ce23a2_1.conda
  sha256: 18a4afe14f731bfb9cf388659994263904d20111e42f841e9eea1bb6f91f4ab4
  md5: e796ff8ddc598affdf7c173d6145f087
  depends:
  - __glibc >=2.17,<3.0.a0
  - libgcc >=13
  license: LGPL-2.1-only
  purls: []
  size: 713084
  timestamp: 1740128065462
- conda: https://conda.anaconda.org/conda-forge/osx-64/libiconv-1.18-h4b5e92a_1.conda
  sha256: c2a9c65a245c7bcb8c17c94dd716dad2d42b7c98e0c17cc5553a5c60242c4dda
  md5: 6283140d7b2b55b6b095af939b71b13f
  depends:
  - __osx >=10.13
  license: LGPL-2.1-only
  purls: []
  size: 669052
  timestamp: 1740128415026
- conda: https://conda.anaconda.org/conda-forge/osx-arm64/libiconv-1.18-hfe07756_1.conda
  sha256: d30780d24bf3a30b4f116fca74dedb4199b34d500fe6c52cced5f8cc1e926f03
  md5: 450e6bdc0c7d986acf7b8443dce87111
  depends:
  - __osx >=11.0
  license: LGPL-2.1-only
  purls: []
  size: 681804
  timestamp: 1740128227484
- conda: https://conda.anaconda.org/conda-forge/osx-64/libintl-0.24.1-h27064b9_0.conda
  sha256: f0a759b35784d5a31aeaf519f8f24019415321e62e52579a3ec854a413a1509d
  md5: b3f498d87404090f731cb6a474045150
  depends:
  - __osx >=10.13
  - libiconv >=1.18,<2.0a0
  license: LGPL-2.1-or-later
  purls: []
  size: 97229
  timestamp: 1746229336518
- conda: https://conda.anaconda.org/conda-forge/osx-arm64/libintl-0.24.1-h493aca8_0.conda
  sha256: fb6d211d9e75e6becfbf339d255ea01f7bd3a61fe6237b3dad740de1b74b3b81
  md5: 0dca9914f2722b773c863508723dfe6e
  depends:
  - __osx >=11.0
  - libiconv >=1.18,<2.0a0
  license: LGPL-2.1-or-later
  purls: []
  size: 90547
  timestamp: 1746229257769
- conda: https://conda.anaconda.org/conda-forge/linux-64/liblzma-5.8.1-hb9d3cd8_0.conda
  sha256: f4f21dfc54b08d462f707b771ecce3fa9bc702a2a05b55654f64154f48b141ef
  md5: 0e87378639676987af32fee53ba32258
  depends:
  - __glibc >=2.17,<3.0.a0
  - libgcc >=13
  license: 0BSD
  purls: []
  size: 112709
  timestamp: 1743771086123
- conda: https://conda.anaconda.org/conda-forge/osx-64/liblzma-5.8.1-hd471939_0.conda
  sha256: 3369b8ef0b544d17aebc530a687c0480051e825e8ffcd001b1a5f594fe276159
  md5: 8e1197f652c67e87a9ece738d82cef4f
  depends:
  - __osx >=10.13
  license: 0BSD
  purls: []
  size: 104689
  timestamp: 1743771137842
- conda: https://conda.anaconda.org/conda-forge/osx-arm64/liblzma-5.8.1-h39f12f2_0.conda
  sha256: 4291dde55ebe9868491dc29716b84ac3de21b8084cbd4d05c9eea79d206b8ab7
  md5: ba24e6f25225fea3d5b6912e2ac562f8
  depends:
  - __osx >=11.0
  license: 0BSD
  purls: []
  size: 92295
  timestamp: 1743771392206
- conda: https://conda.anaconda.org/conda-forge/win-64/liblzma-5.8.1-h2466b09_0.conda
  sha256: 1477e9bff05318f3129d37be0e64c76cce0973c4b8c73d13a467d0b7f03d157c
  md5: 8d5cb0016b645d6688e2ff57c5d51302
  depends:
  - ucrt >=10.0.20348.0
  - vc >=14.2,<15
  - vc14_runtime >=14.29.30139
  license: 0BSD
  purls: []
  size: 104682
  timestamp: 1743771561515
- conda: https://conda.anaconda.org/conda-forge/linux-64/libmpdec-4.0.0-h4bc722e_0.conda
  sha256: d02d1d3304ecaf5c728e515eb7416517a0b118200cd5eacbe829c432d1664070
  md5: aeb98fdeb2e8f25d43ef71fbacbeec80
  depends:
  - __glibc >=2.17,<3.0.a0
  - libgcc-ng >=12
  license: BSD-2-Clause
  license_family: BSD
  purls: []
  size: 89991
  timestamp: 1723817448345
- conda: https://conda.anaconda.org/conda-forge/osx-64/libmpdec-4.0.0-hfdf4475_0.conda
  sha256: 791be3d30d8e37ec49bcc23eb8f1e1415d911a7c023fa93685f2ea485179e258
  md5: ed625b2e59dff82859c23dd24774156b
  depends:
  - __osx >=10.13
  license: BSD-2-Clause
  license_family: BSD
  purls: []
  size: 76561
  timestamp: 1723817691512
- conda: https://conda.anaconda.org/conda-forge/osx-arm64/libmpdec-4.0.0-h99b78c6_0.conda
  sha256: f7917de9117d3a5fe12a39e185c7ce424f8d5010a6f97b4333e8a1dcb2889d16
  md5: 7476305c35dd9acef48da8f754eedb40
  depends:
  - __osx >=11.0
  license: BSD-2-Clause
  license_family: BSD
  purls: []
  size: 69263
  timestamp: 1723817629767
- conda: https://conda.anaconda.org/conda-forge/win-64/libmpdec-4.0.0-h2466b09_0.conda
  sha256: fc529fc82c7caf51202cc5cec5bb1c2e8d90edbac6d0a4602c966366efe3c7bf
  md5: 74860100b2029e2523cf480804c76b9b
  depends:
  - ucrt >=10.0.20348.0
  - vc >=14.2,<15
  - vc14_runtime >=14.29.30139
  license: BSD-2-Clause
  license_family: BSD
  purls: []
  size: 88657
  timestamp: 1723861474602
- conda: https://conda.anaconda.org/conda-forge/linux-64/libnghttp2-1.64.0-h161d5f1_0.conda
  sha256: b0f2b3695b13a989f75d8fd7f4778e1c7aabe3b36db83f0fe80b2cd812c0e975
  md5: 19e57602824042dfd0446292ef90488b
  depends:
  - __glibc >=2.17,<3.0.a0
  - c-ares >=1.32.3,<2.0a0
  - libev >=4.33,<4.34.0a0
  - libev >=4.33,<5.0a0
  - libgcc >=13
  - libstdcxx >=13
  - libzlib >=1.3.1,<2.0a0
  - openssl >=3.3.2,<4.0a0
  license: MIT
  license_family: MIT
  purls: []
  size: 647599
  timestamp: 1729571887612
- conda: https://conda.anaconda.org/conda-forge/osx-64/libnghttp2-1.64.0-hc7306c3_0.conda
  sha256: 0dcfdcf3a445d2d7de4f3b186ab0a794dc872f4ea21622f9b997be72712c027f
  md5: ab21007194b97beade22ceb7a3f6fee5
  depends:
  - __osx >=10.13
  - c-ares >=1.34.2,<2.0a0
  - libcxx >=17
  - libev >=4.33,<4.34.0a0
  - libev >=4.33,<5.0a0
  - libzlib >=1.3.1,<2.0a0
  - openssl >=3.3.2,<4.0a0
  license: MIT
  license_family: MIT
  purls: []
  size: 606663
  timestamp: 1729572019083
- conda: https://conda.anaconda.org/conda-forge/osx-arm64/libnghttp2-1.64.0-h6d7220d_0.conda
  sha256: 00cc685824f39f51be5233b54e19f45abd60de5d8847f1a56906f8936648b72f
  md5: 3408c02539cee5f1141f9f11450b6a51
  depends:
  - __osx >=11.0
  - c-ares >=1.34.2,<2.0a0
  - libcxx >=17
  - libev >=4.33,<4.34.0a0
  - libev >=4.33,<5.0a0
  - libzlib >=1.3.1,<2.0a0
  - openssl >=3.3.2,<4.0a0
  license: MIT
  license_family: MIT
  purls: []
  size: 566719
  timestamp: 1729572385640
- conda: https://conda.anaconda.org/conda-forge/linux-64/libsodium-1.0.20-h4ab18f5_0.conda
  sha256: 0105bd108f19ea8e6a78d2d994a6d4a8db16d19a41212070d2d1d48a63c34161
  md5: a587892d3c13b6621a6091be690dbca2
  depends:
  - libgcc-ng >=12
  license: ISC
  purls: []
  size: 205978
  timestamp: 1716828628198
- conda: https://conda.anaconda.org/conda-forge/osx-64/libsodium-1.0.20-hfdf4475_0.conda
  sha256: d3975cfe60e81072666da8c76b993af018cf2e73fe55acba2b5ba0928efaccf5
  md5: 6af4b059e26492da6013e79cbcb4d069
  depends:
  - __osx >=10.13
  license: ISC
  purls: []
  size: 210249
  timestamp: 1716828641383
- conda: https://conda.anaconda.org/conda-forge/osx-arm64/libsodium-1.0.20-h99b78c6_0.conda
  sha256: fade8223e1e1004367d7101dd17261003b60aa576df6d7802191f8972f7470b1
  md5: a7ce36e284c5faaf93c220dfc39e3abd
  depends:
  - __osx >=11.0
  license: ISC
  purls: []
  size: 164972
  timestamp: 1716828607917
- conda: https://conda.anaconda.org/conda-forge/win-64/libsodium-1.0.20-hc70643c_0.conda
  sha256: 7bcb3edccea30f711b6be9601e083ecf4f435b9407d70fc48fbcf9e5d69a0fc6
  md5: 198bb594f202b205c7d18b936fa4524f
  depends:
  - ucrt >=10.0.20348.0
  - vc >=14.2,<15
  - vc14_runtime >=14.29.30139
  license: ISC
  purls: []
  size: 202344
  timestamp: 1716828757533
- conda: https://conda.anaconda.org/conda-forge/linux-64/libsqlite-3.49.1-hee588c1_2.conda
  sha256: a086289bf75c33adc1daed3f1422024504ffb5c3c8b3285c49f025c29708ed16
  md5: 962d6ac93c30b1dfc54c9cccafd1003e
  depends:
  - __glibc >=2.17,<3.0.a0
  - libgcc >=13
  - libzlib >=1.3.1,<2.0a0
  license: Unlicense
  purls: []
  size: 918664
  timestamp: 1742083674731
- conda: https://conda.anaconda.org/conda-forge/osx-64/libsqlite-3.49.1-hdb6dae5_2.conda
  sha256: 82695c9b16a702de615c8303387384c6ec5cf8b98e16458e5b1935b950e4ec38
  md5: 1819e770584a7e83a81541d8253cbabe
  depends:
  - __osx >=10.13
  - libzlib >=1.3.1,<2.0a0
  license: Unlicense
  purls: []
  size: 977701
  timestamp: 1742083869897
- conda: https://conda.anaconda.org/conda-forge/osx-arm64/libsqlite-3.49.1-h3f77e49_2.conda
  sha256: 907a95f73623c343fc14785cbfefcb7a6b4f2bcf9294fcb295c121611c3a590d
  md5: 3b1e330d775170ac46dff9a94c253bd0
  depends:
  - __osx >=11.0
  - libzlib >=1.3.1,<2.0a0
  license: Unlicense
  purls: []
  size: 900188
  timestamp: 1742083865246
- conda: https://conda.anaconda.org/conda-forge/win-64/libsqlite-3.49.1-h67fdade_2.conda
  sha256: c092d42d00fd85cf609cc58574ba2b03c141af5762283f36f5dd445ef7c0f4fe
  md5: b58b66d4ad1aaf1c2543cbbd6afb1a59
  depends:
  - ucrt >=10.0.20348.0
  - vc >=14.2,<15
  - vc14_runtime >=14.29.30139
  license: Unlicense
  purls: []
  size: 1081292
  timestamp: 1742083956001
- conda: https://conda.anaconda.org/conda-forge/linux-64/libssh2-1.11.1-hcf80075_0.conda
  sha256: fa39bfd69228a13e553bd24601332b7cfeb30ca11a3ca50bb028108fe90a7661
  md5: eecce068c7e4eddeb169591baac20ac4
  depends:
  - __glibc >=2.17,<3.0.a0
  - libgcc >=13
  - libzlib >=1.3.1,<2.0a0
  - openssl >=3.5.0,<4.0a0
  license: BSD-3-Clause
  license_family: BSD
  purls: []
  size: 304790
  timestamp: 1745608545575
- conda: https://conda.anaconda.org/conda-forge/osx-64/libssh2-1.11.1-hed3591d_0.conda
  sha256: 00654ba9e5f73aa1f75c1f69db34a19029e970a4aeb0fa8615934d8e9c369c3c
  md5: a6cb15db1c2dc4d3a5f6cf3772e09e81
  depends:
  - __osx >=10.13
  - libzlib >=1.3.1,<2.0a0
  - openssl >=3.5.0,<4.0a0
  license: BSD-3-Clause
  license_family: BSD
  purls: []
  size: 284216
  timestamp: 1745608575796
- conda: https://conda.anaconda.org/conda-forge/osx-arm64/libssh2-1.11.1-h1590b86_0.conda
  sha256: 8bfe837221390ffc6f111ecca24fa12d4a6325da0c8d131333d63d6c37f27e0a
  md5: b68e8f66b94b44aaa8de4583d3d4cc40
  depends:
  - libzlib >=1.3.1,<2.0a0
  - openssl >=3.5.0,<4.0a0
  license: BSD-3-Clause
  license_family: BSD
  purls: []
  size: 279193
  timestamp: 1745608793272
- conda: https://conda.anaconda.org/conda-forge/linux-64/libstdcxx-14.2.0-h8f9b012_2.conda
  sha256: 8f5bd92e4a24e1d35ba015c5252e8f818898478cb3bc50bd8b12ab54707dc4da
  md5: a78c856b6dc6bf4ea8daeb9beaaa3fb0
  depends:
  - __glibc >=2.17,<3.0.a0
  - libgcc 14.2.0 h767d61c_2
  license: GPL-3.0-only WITH GCC-exception-3.1
  license_family: GPL
  purls: []
  size: 3884556
  timestamp: 1740240685253
- conda: https://conda.anaconda.org/conda-forge/linux-64/libstdcxx-ng-14.2.0-h4852527_2.conda
  sha256: e86f38b007cf97cc2c67cd519f2de12a313c4ee3f5ef11652ad08932a5e34189
  md5: c75da67f045c2627f59e6fcb5f4e3a9b
  depends:
  - libstdcxx 14.2.0 h8f9b012_2
  license: GPL-3.0-only WITH GCC-exception-3.1
  license_family: GPL
  purls: []
  size: 53830
  timestamp: 1740240722530
- conda: https://conda.anaconda.org/conda-forge/linux-64/libuuid-2.38.1-h0b41bf4_0.conda
  sha256: 787eb542f055a2b3de553614b25f09eefb0a0931b0c87dbcce6efdfd92f04f18
  md5: 40b61aab5c7ba9ff276c41cfffe6b80b
  depends:
  - libgcc-ng >=12
  license: BSD-3-Clause
  license_family: BSD
  purls: []
  size: 33601
  timestamp: 1680112270483
- conda: https://conda.anaconda.org/conda-forge/linux-64/libxcrypt-4.4.36-hd590300_1.conda
  sha256: 6ae68e0b86423ef188196fff6207ed0c8195dd84273cb5623b85aa08033a410c
  md5: 5aa797f8787fe7a17d1b0821485b5adc
  depends:
  - libgcc-ng >=12
  license: LGPL-2.1-or-later
  purls: []
  size: 100393
  timestamp: 1702724383534
- conda: https://conda.anaconda.org/conda-forge/linux-64/libzlib-1.3.1-hb9d3cd8_2.conda
  sha256: d4bfe88d7cb447768e31650f06257995601f89076080e76df55e3112d4e47dc4
  md5: edb0dca6bc32e4f4789199455a1dbeb8
  depends:
  - __glibc >=2.17,<3.0.a0
  - libgcc >=13
  constrains:
  - zlib 1.3.1 *_2
  license: Zlib
  license_family: Other
  purls: []
  size: 60963
  timestamp: 1727963148474
- conda: https://conda.anaconda.org/conda-forge/osx-64/libzlib-1.3.1-hd23fc13_2.conda
  sha256: 8412f96504fc5993a63edf1e211d042a1fd5b1d51dedec755d2058948fcced09
  md5: 003a54a4e32b02f7355b50a837e699da
  depends:
  - __osx >=10.13
  constrains:
  - zlib 1.3.1 *_2
  license: Zlib
  license_family: Other
  purls: []
  size: 57133
  timestamp: 1727963183990
- conda: https://conda.anaconda.org/conda-forge/osx-arm64/libzlib-1.3.1-h8359307_2.conda
  sha256: ce34669eadaba351cd54910743e6a2261b67009624dbc7daeeafdef93616711b
  md5: 369964e85dc26bfe78f41399b366c435
  depends:
  - __osx >=11.0
  constrains:
  - zlib 1.3.1 *_2
  license: Zlib
  license_family: Other
  purls: []
  size: 46438
  timestamp: 1727963202283
- conda: https://conda.anaconda.org/conda-forge/win-64/libzlib-1.3.1-h2466b09_2.conda
  sha256: ba945c6493449bed0e6e29883c4943817f7c79cbff52b83360f7b341277c6402
  md5: 41fbfac52c601159df6c01f875de31b9
  depends:
  - ucrt >=10.0.20348.0
  - vc >=14.2,<15
  - vc14_runtime >=14.29.30139
  constrains:
  - zlib 1.3.1 *_2
  license: Zlib
  license_family: Other
  purls: []
  size: 55476
  timestamp: 1727963768015
- pypi: ./
  name: mammos-entity
<<<<<<< HEAD
  version: 0.4.0
  sha256: 04cce987aae00e0be0de8ac556c7914a61d5f58522937f5b7844f778e0cf670d
=======
  version: 0.3.1
  sha256: 2f065c0b6b3e1aab5223e3c0547133f1bbf7e536eeb219cf25cd9fe8c641e430
>>>>>>> 2277ac8c
  requires_dist:
  - emmontopy>=0.8,<0.9
  - mammos-units>=0.2.1
  - numpy<3
  requires_python: '>=3.11'
  editable: true
- pypi: https://files.pythonhosted.org/packages/f8/75/18cde5dcda8bf75ca84cac9101933139fb1d684807a819b3cd4659a63bbc/mammos_units-0.2.1-py3-none-any.whl
  name: mammos-units
  version: 0.2.1
  sha256: 377f8de5681d4e8040eeb20d3edd63bf41d14b376f809fd05a0a741f824e80c5
  requires_dist:
  - astropy>=7.0.0
  requires_python: '>=3.11'
- conda: https://conda.anaconda.org/conda-forge/noarch/markdown-it-py-3.0.0-pyhd8ed1ab_1.conda
  sha256: 0fbacdfb31e55964152b24d5567e9a9996e1e7902fb08eb7d91b5fd6ce60803a
  md5: fee3164ac23dfca50cfcc8b85ddefb81
  depends:
  - mdurl >=0.1,<1
  - python >=3.9
  license: MIT
  license_family: MIT
  purls:
  - pkg:pypi/markdown-it-py?source=hash-mapping
  size: 64430
  timestamp: 1733250550053
- conda: https://conda.anaconda.org/conda-forge/linux-64/markupsafe-3.0.2-py313h8060acc_1.conda
  sha256: d812caf52efcea7c9fd0eafb21d45dadfd0516812f667b928bee50e87634fae5
  md5: 21b62c55924f01b6eef6827167b46acb
  depends:
  - __glibc >=2.17,<3.0.a0
  - libgcc >=13
  - python >=3.13,<3.14.0a0
  - python_abi 3.13.* *_cp313
  constrains:
  - jinja2 >=3.0.0
  license: BSD-3-Clause
  license_family: BSD
  purls:
  - pkg:pypi/markupsafe?source=hash-mapping
  size: 24856
  timestamp: 1733219782830
- conda: https://conda.anaconda.org/conda-forge/osx-64/markupsafe-3.0.2-py313h717bdf5_1.conda
  sha256: 297242943522a907c270bc2f191d16142707d970541b9a093640801b767d7aa7
  md5: a6fbde71416d6eb9898fcabf505a85c5
  depends:
  - __osx >=10.13
  - python >=3.13,<3.14.0a0
  - python_abi 3.13.* *_cp313
  constrains:
  - jinja2 >=3.0.0
  license: BSD-3-Clause
  license_family: BSD
  purls:
  - pkg:pypi/markupsafe?source=hash-mapping
  size: 24363
  timestamp: 1733219815199
- conda: https://conda.anaconda.org/conda-forge/osx-arm64/markupsafe-3.0.2-py313ha9b7d5b_1.conda
  sha256: 81759af8a9872c8926af3aa59dc4986eee90a0956d1ec820b42ac4f949a71211
  md5: 3acf05d8e42ff0d99820d2d889776fff
  depends:
  - __osx >=11.0
  - python >=3.13,<3.14.0a0
  - python >=3.13,<3.14.0a0 *_cp313
  - python_abi 3.13.* *_cp313
  constrains:
  - jinja2 >=3.0.0
  license: BSD-3-Clause
  license_family: BSD
  purls:
  - pkg:pypi/markupsafe?source=hash-mapping
  size: 24757
  timestamp: 1733219916634
- conda: https://conda.anaconda.org/conda-forge/win-64/markupsafe-3.0.2-py313hb4c8b1a_1.conda
  sha256: f16cb398915f52d582bcea69a16cf69a56dab6ea2fab6f069da9c2c10f09534c
  md5: ec9ecf6ee4cceb73a0c9a8cdfdf58bed
  depends:
  - python >=3.13,<3.14.0a0
  - python_abi 3.13.* *_cp313
  - ucrt >=10.0.20348.0
  - vc >=14.2,<15
  - vc14_runtime >=14.29.30139
  constrains:
  - jinja2 >=3.0.0
  license: BSD-3-Clause
  license_family: BSD
  purls:
  - pkg:pypi/markupsafe?source=hash-mapping
  size: 27930
  timestamp: 1733220059655
- conda: https://conda.anaconda.org/conda-forge/noarch/matplotlib-inline-0.1.7-pyhd8ed1ab_1.conda
  sha256: 69b7dc7131703d3d60da9b0faa6dd8acbf6f6c396224cf6aef3e855b8c0c41c6
  md5: af6ab708897df59bd6e7283ceab1b56b
  depends:
  - python >=3.9
  - traitlets
  license: BSD-3-Clause
  license_family: BSD
  purls:
  - pkg:pypi/matplotlib-inline?source=hash-mapping
  size: 14467
  timestamp: 1733417051523
- conda: https://conda.anaconda.org/conda-forge/noarch/mdurl-0.1.2-pyhd8ed1ab_1.conda
  sha256: 78c1bbe1723449c52b7a9df1af2ee5f005209f67e40b6e1d3c7619127c43b1c7
  md5: 592132998493b3ff25fd7479396e8351
  depends:
  - python >=3.9
  license: MIT
  license_family: MIT
  purls:
  - pkg:pypi/mdurl?source=hash-mapping
  size: 14465
  timestamp: 1733255681319
- conda: https://conda.anaconda.org/conda-forge/noarch/mistune-3.1.3-pyh29332c3_0.conda
  sha256: a67484d7dd11e815a81786580f18b6e4aa2392f292f29183631a6eccc8dc37b3
  md5: 7ec6576e328bc128f4982cd646eeba85
  depends:
  - python >=3.9
  - typing_extensions
  - python
  license: BSD-3-Clause
  license_family: BSD
  purls:
  - pkg:pypi/mistune?source=hash-mapping
  size: 72749
  timestamp: 1742402716323
- conda: https://conda.anaconda.org/conda-forge/noarch/more-itertools-10.7.0-pyhd8ed1ab_0.conda
  sha256: d0c2253dcb1da6c235797b57d29de688dabc2e48cc49645b1cff2b52b7907428
  md5: 7c65a443d58beb0518c35b26c70e201d
  depends:
  - python >=3.9
  license: MIT
  license_family: MIT
  purls:
  - pkg:pypi/more-itertools?source=hash-mapping
  size: 61359
  timestamp: 1745349566387
- conda: https://conda.anaconda.org/conda-forge/noarch/nbclient-0.10.2-pyhd8ed1ab_0.conda
  sha256: a20cff739d66c2f89f413e4ba4c6f6b59c50d5c30b5f0d840c13e8c9c2df9135
  md5: 6bb0d77277061742744176ab555b723c
  depends:
  - jupyter_client >=6.1.12
  - jupyter_core >=4.12,!=5.0.*
  - nbformat >=5.1
  - python >=3.8
  - traitlets >=5.4
  license: BSD-3-Clause
  license_family: BSD
  purls:
  - pkg:pypi/nbclient?source=hash-mapping
  size: 28045
  timestamp: 1734628936013
- conda: https://conda.anaconda.org/conda-forge/noarch/nbconvert-core-7.16.6-pyh29332c3_0.conda
  sha256: dcccb07c5a1acb7dc8be94330e62d54754c0e9c9cb2bb6865c8e3cfe44cf5a58
  md5: d24beda1d30748afcc87c429454ece1b
  depends:
  - beautifulsoup4
  - bleach-with-css !=5.0.0
  - defusedxml
  - importlib-metadata >=3.6
  - jinja2 >=3.0
  - jupyter_core >=4.7
  - jupyterlab_pygments
  - markupsafe >=2.0
  - mistune >=2.0.3,<4
  - nbclient >=0.5.0
  - nbformat >=5.7
  - packaging
  - pandocfilters >=1.4.1
  - pygments >=2.4.1
  - python >=3.9
  - traitlets >=5.1
  - python
  constrains:
  - pandoc >=2.9.2,<4.0.0
  - nbconvert ==7.16.6 *_0
  license: BSD-3-Clause
  license_family: BSD
  purls:
  - pkg:pypi/nbconvert?source=hash-mapping
  size: 200601
  timestamp: 1738067871724
- conda: https://conda.anaconda.org/conda-forge/noarch/nbformat-5.10.4-pyhd8ed1ab_1.conda
  sha256: 7a5bd30a2e7ddd7b85031a5e2e14f290898098dc85bea5b3a5bf147c25122838
  md5: bbe1963f1e47f594070ffe87cdf612ea
  depends:
  - jsonschema >=2.6
  - jupyter_core >=4.12,!=5.0.*
  - python >=3.9
  - python-fastjsonschema >=2.15
  - traitlets >=5.1
  license: BSD-3-Clause
  license_family: BSD
  purls:
  - pkg:pypi/nbformat?source=hash-mapping
  size: 100945
  timestamp: 1733402844974
- conda: https://conda.anaconda.org/conda-forge/linux-64/ncurses-6.5-h2d0b736_3.conda
  sha256: 3fde293232fa3fca98635e1167de6b7c7fda83caf24b9d6c91ec9eefb4f4d586
  md5: 47e340acb35de30501a76c7c799c41d7
  depends:
  - __glibc >=2.17,<3.0.a0
  - libgcc >=13
  license: X11 AND BSD-3-Clause
  purls: []
  size: 891641
  timestamp: 1738195959188
- conda: https://conda.anaconda.org/conda-forge/osx-64/ncurses-6.5-h0622a9a_3.conda
  sha256: ea4a5d27ded18443749aefa49dc79f6356da8506d508b5296f60b8d51e0c4bd9
  md5: ced34dd9929f491ca6dab6a2927aff25
  depends:
  - __osx >=10.13
  license: X11 AND BSD-3-Clause
  purls: []
  size: 822259
  timestamp: 1738196181298
- conda: https://conda.anaconda.org/conda-forge/osx-arm64/ncurses-6.5-h5e97a16_3.conda
  sha256: 2827ada40e8d9ca69a153a45f7fd14f32b2ead7045d3bbb5d10964898fe65733
  md5: 068d497125e4bf8a66bf707254fff5ae
  depends:
  - __osx >=11.0
  license: X11 AND BSD-3-Clause
  purls: []
  size: 797030
  timestamp: 1738196177597
- conda: https://conda.anaconda.org/conda-forge/noarch/nest-asyncio-1.6.0-pyhd8ed1ab_1.conda
  sha256: bb7b21d7fd0445ddc0631f64e66d91a179de4ba920b8381f29b9d006a42788c0
  md5: 598fd7d4d0de2455fb74f56063969a97
  depends:
  - python >=3.9
  license: BSD-2-Clause
  license_family: BSD
  purls:
  - pkg:pypi/nest-asyncio?source=hash-mapping
  size: 11543
  timestamp: 1733325673691
- conda: https://conda.anaconda.org/conda-forge/noarch/nodeenv-1.9.1-pyhd8ed1ab_1.conda
  sha256: 3636eec0e60466a00069b47ce94b6d88b01419b6577d8e393da44bb5bc8d3468
  md5: 7ba3f09fceae6a120d664217e58fe686
  depends:
  - python >=3.9
  - setuptools
  license: BSD-3-Clause
  license_family: BSD
  purls:
  - pkg:pypi/nodeenv?source=hash-mapping
  size: 34574
  timestamp: 1734112236147
- conda: https://conda.anaconda.org/conda-forge/noarch/notebook-7.4.2-pyhd8ed1ab_0.conda
  sha256: 3a22a07f337dc3177c0535ba28446a535195610adb467ef9b49dffcd120ddd44
  md5: 59a96e10c24dd3407ff3366e46a2f5b3
  depends:
  - jupyter_server >=2.4.0,<3
  - jupyterlab >=4.4.2,<4.5
  - jupyterlab_server >=2.27.1,<3
  - notebook-shim >=0.2,<0.3
  - python >=3.9
  - tornado >=6.2.0
  license: BSD-3-Clause
  license_family: BSD
  purls:
  - pkg:pypi/notebook?source=hash-mapping
  size: 10025449
  timestamp: 1746547731270
- conda: https://conda.anaconda.org/conda-forge/noarch/notebook-shim-0.2.4-pyhd8ed1ab_1.conda
  sha256: 7b920e46b9f7a2d2aa6434222e5c8d739021dbc5cc75f32d124a8191d86f9056
  md5: e7f89ea5f7ea9401642758ff50a2d9c1
  depends:
  - jupyter_server >=1.8,<3
  - python >=3.9
  license: BSD-3-Clause
  license_family: BSD
  purls:
  - pkg:pypi/notebook-shim?source=hash-mapping
  size: 16817
  timestamp: 1733408419340
- pypi: https://files.pythonhosted.org/packages/13/ae/72e6276feb9ef06787365b05915bfdb057d01fceb4a43cb80978e518d79b/numpy-2.2.5-cp313-cp313-win_amd64.whl
  name: numpy
  version: 2.2.5
  sha256: d8882a829fd779f0f43998e931c466802a77ca1ee0fe25a3abe50278616b1471
  requires_python: '>=3.10'
- pypi: https://files.pythonhosted.org/packages/7e/e4/a6a9f4537542912ec513185396fce52cdd45bdcf3e9d921ab02a93ca5aa9/numpy-2.2.5-cp313-cp313-macosx_11_0_arm64.whl
  name: numpy
  version: 2.2.5
  sha256: 47f9ed103af0bc63182609044b0490747e03bd20a67e391192dde119bf43d52f
  requires_python: '>=3.10'
- pypi: https://files.pythonhosted.org/packages/aa/fc/ebfd32c3e124e6a1043e19c0ab0769818aa69050ce5589b63d05ff185526/numpy-2.2.5-cp313-cp313-manylinux_2_17_x86_64.manylinux2014_x86_64.whl
  name: numpy
  version: 2.2.5
  sha256: 2ba321813a00e508d5421104464510cc962a6f791aa2fca1c97b1e65027da80d
  requires_python: '>=3.10'
- pypi: https://files.pythonhosted.org/packages/e2/a0/0aa7f0f4509a2e07bd7a509042967c2fab635690d4f48c6c7b3afd4f448c/numpy-2.2.5-cp313-cp313-macosx_10_13_x86_64.whl
  name: numpy
  version: 2.2.5
  sha256: 059b51b658f4414fff78c6d7b1b4e18283ab5fa56d270ff212d5ba0c561846f4
  requires_python: '>=3.10'
- pypi: https://files.pythonhosted.org/packages/c0/da/977ded879c29cbd04de313843e76868e6e13408a94ed6b987245dc7c8506/openpyxl-3.1.5-py2.py3-none-any.whl
  name: openpyxl
  version: 3.1.5
  sha256: 5282c12b107bffeef825f4617dc029afaf41d0ea60823bbb665ef3079dc79de2
  requires_dist:
  - et-xmlfile
  requires_python: '>=3.8'
- conda: https://conda.anaconda.org/conda-forge/linux-64/openssl-3.5.0-h7b32b05_0.conda
  sha256: 38285d280f84f1755b7c54baf17eccf2e3e696287954ce0adca16546b85ee62c
  md5: bb539841f2a3fde210f387d00ed4bb9d
  depends:
  - __glibc >=2.17,<3.0.a0
  - ca-certificates
  - libgcc >=13
  license: Apache-2.0
  license_family: Apache
  purls: []
  size: 3121673
  timestamp: 1744132167438
- conda: https://conda.anaconda.org/conda-forge/osx-64/openssl-3.5.0-hc426f3f_0.conda
  sha256: 7ee137b67f2de89d203e5ac2ebffd6d42252700005bf6af2bbf3dc11a9dfedbd
  md5: e06e13c34056b6334a7a1188b0f4c83c
  depends:
  - __osx >=10.13
  - ca-certificates
  license: Apache-2.0
  license_family: Apache
  purls: []
  size: 2737547
  timestamp: 1744140967264
- conda: https://conda.anaconda.org/conda-forge/osx-arm64/openssl-3.5.0-h81ee809_0.conda
  sha256: 53f825acb8d3e13bdad5c869f6dc7df931941450eea7f6473b955b0aaea1a399
  md5: 3d2936da7e240d24c656138e07fa2502
  depends:
  - __osx >=11.0
  - ca-certificates
  license: Apache-2.0
  license_family: Apache
  purls: []
  size: 3067649
  timestamp: 1744132084304
- conda: https://conda.anaconda.org/conda-forge/win-64/openssl-3.5.0-ha4e3fda_0.conda
  sha256: 43dd7f56da142ca83c614c8b0085589650ae9032b351a901c190e48eefc73675
  md5: 4ea7db75035eb8c13fa680bb90171e08
  depends:
  - ca-certificates
  - ucrt >=10.0.20348.0
  - vc >=14.2,<15
  - vc14_runtime >=14.29.30139
  license: Apache-2.0
  license_family: Apache
  purls: []
  size: 8999138
  timestamp: 1744135594688
- conda: https://conda.anaconda.org/conda-forge/noarch/overrides-7.7.0-pyhd8ed1ab_1.conda
  sha256: 1840bd90d25d4930d60f57b4f38d4e0ae3f5b8db2819638709c36098c6ba770c
  md5: e51f1e4089cad105b6cac64bd8166587
  depends:
  - python >=3.9
  - typing_utils
  license: Apache-2.0
  license_family: APACHE
  purls:
  - pkg:pypi/overrides?source=hash-mapping
  size: 30139
  timestamp: 1734587755455
- pypi: https://files.pythonhosted.org/packages/6a/8b/6f0534ff7285e8d97e36a3838f88ffc8deb7cd0bc7b34f9f97d8bfdaae90/owlready2-0.47.tar.gz
  name: owlready2
  version: '0.47'
  sha256: af7e1d2205c0b5886d2e34397ab8c10ca29ff68c3dc3702d43393966ac7f6eb0
  requires_dist:
  - rdflib ; extra == 'test'
  - flask ; extra == 'test'
  - gevent ; extra == 'test'
  requires_python: '>=3.6'
- pypi: https://files.pythonhosted.org/packages/88/ef/eb23f262cca3c0c4eb7ab1933c3b1f03d021f2c48f54763065b6f0e321be/packaging-24.2-py3-none-any.whl
  name: packaging
  version: '24.2'
  sha256: 09abb1bccd265c01f4a3aa3f7a7db064b36514d2cba19a2f694fe6150451a759
  requires_python: '>=3.8'
- conda: https://conda.anaconda.org/conda-forge/noarch/packaging-24.2-pyhd8ed1ab_2.conda
  sha256: da157b19bcd398b9804c5c52fc000fcb8ab0525bdb9c70f95beaa0bb42f85af1
  md5: 3bfed7e6228ebf2f7b9eaa47f1b4e2aa
  depends:
  - python >=3.8
  license: Apache-2.0
  license_family: APACHE
  purls:
  - pkg:pypi/packaging?source=hash-mapping
  size: 60164
  timestamp: 1733203368787
- pypi: https://files.pythonhosted.org/packages/3b/bc/4b18e2b8c002572c5a441a64826252ce5da2aa738855747247a971988043/pandas-2.2.3-cp313-cp313-win_amd64.whl
  name: pandas
  version: 2.2.3
  sha256: 61c5ad4043f791b61dd4752191d9f07f0ae412515d59ba8f005832a532f8736d
  requires_dist:
  - numpy>=1.22.4 ; python_full_version < '3.11'
  - numpy>=1.23.2 ; python_full_version == '3.11.*'
  - numpy>=1.26.0 ; python_full_version >= '3.12'
  - python-dateutil>=2.8.2
  - pytz>=2020.1
  - tzdata>=2022.7
  - hypothesis>=6.46.1 ; extra == 'test'
  - pytest>=7.3.2 ; extra == 'test'
  - pytest-xdist>=2.2.0 ; extra == 'test'
  - pyarrow>=10.0.1 ; extra == 'pyarrow'
  - bottleneck>=1.3.6 ; extra == 'performance'
  - numba>=0.56.4 ; extra == 'performance'
  - numexpr>=2.8.4 ; extra == 'performance'
  - scipy>=1.10.0 ; extra == 'computation'
  - xarray>=2022.12.0 ; extra == 'computation'
  - fsspec>=2022.11.0 ; extra == 'fss'
  - s3fs>=2022.11.0 ; extra == 'aws'
  - gcsfs>=2022.11.0 ; extra == 'gcp'
  - pandas-gbq>=0.19.0 ; extra == 'gcp'
  - odfpy>=1.4.1 ; extra == 'excel'
  - openpyxl>=3.1.0 ; extra == 'excel'
  - python-calamine>=0.1.7 ; extra == 'excel'
  - pyxlsb>=1.0.10 ; extra == 'excel'
  - xlrd>=2.0.1 ; extra == 'excel'
  - xlsxwriter>=3.0.5 ; extra == 'excel'
  - pyarrow>=10.0.1 ; extra == 'parquet'
  - pyarrow>=10.0.1 ; extra == 'feather'
  - tables>=3.8.0 ; extra == 'hdf5'
  - pyreadstat>=1.2.0 ; extra == 'spss'
  - sqlalchemy>=2.0.0 ; extra == 'postgresql'
  - psycopg2>=2.9.6 ; extra == 'postgresql'
  - adbc-driver-postgresql>=0.8.0 ; extra == 'postgresql'
  - sqlalchemy>=2.0.0 ; extra == 'mysql'
  - pymysql>=1.0.2 ; extra == 'mysql'
  - sqlalchemy>=2.0.0 ; extra == 'sql-other'
  - adbc-driver-postgresql>=0.8.0 ; extra == 'sql-other'
  - adbc-driver-sqlite>=0.8.0 ; extra == 'sql-other'
  - beautifulsoup4>=4.11.2 ; extra == 'html'
  - html5lib>=1.1 ; extra == 'html'
  - lxml>=4.9.2 ; extra == 'html'
  - lxml>=4.9.2 ; extra == 'xml'
  - matplotlib>=3.6.3 ; extra == 'plot'
  - jinja2>=3.1.2 ; extra == 'output-formatting'
  - tabulate>=0.9.0 ; extra == 'output-formatting'
  - pyqt5>=5.15.9 ; extra == 'clipboard'
  - qtpy>=2.3.0 ; extra == 'clipboard'
  - zstandard>=0.19.0 ; extra == 'compression'
  - dataframe-api-compat>=0.1.7 ; extra == 'consortium-standard'
  - adbc-driver-postgresql>=0.8.0 ; extra == 'all'
  - adbc-driver-sqlite>=0.8.0 ; extra == 'all'
  - beautifulsoup4>=4.11.2 ; extra == 'all'
  - bottleneck>=1.3.6 ; extra == 'all'
  - dataframe-api-compat>=0.1.7 ; extra == 'all'
  - fastparquet>=2022.12.0 ; extra == 'all'
  - fsspec>=2022.11.0 ; extra == 'all'
  - gcsfs>=2022.11.0 ; extra == 'all'
  - html5lib>=1.1 ; extra == 'all'
  - hypothesis>=6.46.1 ; extra == 'all'
  - jinja2>=3.1.2 ; extra == 'all'
  - lxml>=4.9.2 ; extra == 'all'
  - matplotlib>=3.6.3 ; extra == 'all'
  - numba>=0.56.4 ; extra == 'all'
  - numexpr>=2.8.4 ; extra == 'all'
  - odfpy>=1.4.1 ; extra == 'all'
  - openpyxl>=3.1.0 ; extra == 'all'
  - pandas-gbq>=0.19.0 ; extra == 'all'
  - psycopg2>=2.9.6 ; extra == 'all'
  - pyarrow>=10.0.1 ; extra == 'all'
  - pymysql>=1.0.2 ; extra == 'all'
  - pyqt5>=5.15.9 ; extra == 'all'
  - pyreadstat>=1.2.0 ; extra == 'all'
  - pytest>=7.3.2 ; extra == 'all'
  - pytest-xdist>=2.2.0 ; extra == 'all'
  - python-calamine>=0.1.7 ; extra == 'all'
  - pyxlsb>=1.0.10 ; extra == 'all'
  - qtpy>=2.3.0 ; extra == 'all'
  - scipy>=1.10.0 ; extra == 'all'
  - s3fs>=2022.11.0 ; extra == 'all'
  - sqlalchemy>=2.0.0 ; extra == 'all'
  - tables>=3.8.0 ; extra == 'all'
  - tabulate>=0.9.0 ; extra == 'all'
  - xarray>=2022.12.0 ; extra == 'all'
  - xlrd>=2.0.1 ; extra == 'all'
  - xlsxwriter>=3.0.5 ; extra == 'all'
  - zstandard>=0.19.0 ; extra == 'all'
  requires_python: '>=3.9'
- pypi: https://files.pythonhosted.org/packages/64/22/3b8f4e0ed70644e85cfdcd57454686b9057c6c38d2f74fe4b8bc2527214a/pandas-2.2.3-cp313-cp313-macosx_10_13_x86_64.whl
  name: pandas
  version: 2.2.3
  sha256: f00d1345d84d8c86a63e476bb4955e46458b304b9575dcf71102b5c705320015
  requires_dist:
  - numpy>=1.22.4 ; python_full_version < '3.11'
  - numpy>=1.23.2 ; python_full_version == '3.11.*'
  - numpy>=1.26.0 ; python_full_version >= '3.12'
  - python-dateutil>=2.8.2
  - pytz>=2020.1
  - tzdata>=2022.7
  - hypothesis>=6.46.1 ; extra == 'test'
  - pytest>=7.3.2 ; extra == 'test'
  - pytest-xdist>=2.2.0 ; extra == 'test'
  - pyarrow>=10.0.1 ; extra == 'pyarrow'
  - bottleneck>=1.3.6 ; extra == 'performance'
  - numba>=0.56.4 ; extra == 'performance'
  - numexpr>=2.8.4 ; extra == 'performance'
  - scipy>=1.10.0 ; extra == 'computation'
  - xarray>=2022.12.0 ; extra == 'computation'
  - fsspec>=2022.11.0 ; extra == 'fss'
  - s3fs>=2022.11.0 ; extra == 'aws'
  - gcsfs>=2022.11.0 ; extra == 'gcp'
  - pandas-gbq>=0.19.0 ; extra == 'gcp'
  - odfpy>=1.4.1 ; extra == 'excel'
  - openpyxl>=3.1.0 ; extra == 'excel'
  - python-calamine>=0.1.7 ; extra == 'excel'
  - pyxlsb>=1.0.10 ; extra == 'excel'
  - xlrd>=2.0.1 ; extra == 'excel'
  - xlsxwriter>=3.0.5 ; extra == 'excel'
  - pyarrow>=10.0.1 ; extra == 'parquet'
  - pyarrow>=10.0.1 ; extra == 'feather'
  - tables>=3.8.0 ; extra == 'hdf5'
  - pyreadstat>=1.2.0 ; extra == 'spss'
  - sqlalchemy>=2.0.0 ; extra == 'postgresql'
  - psycopg2>=2.9.6 ; extra == 'postgresql'
  - adbc-driver-postgresql>=0.8.0 ; extra == 'postgresql'
  - sqlalchemy>=2.0.0 ; extra == 'mysql'
  - pymysql>=1.0.2 ; extra == 'mysql'
  - sqlalchemy>=2.0.0 ; extra == 'sql-other'
  - adbc-driver-postgresql>=0.8.0 ; extra == 'sql-other'
  - adbc-driver-sqlite>=0.8.0 ; extra == 'sql-other'
  - beautifulsoup4>=4.11.2 ; extra == 'html'
  - html5lib>=1.1 ; extra == 'html'
  - lxml>=4.9.2 ; extra == 'html'
  - lxml>=4.9.2 ; extra == 'xml'
  - matplotlib>=3.6.3 ; extra == 'plot'
  - jinja2>=3.1.2 ; extra == 'output-formatting'
  - tabulate>=0.9.0 ; extra == 'output-formatting'
  - pyqt5>=5.15.9 ; extra == 'clipboard'
  - qtpy>=2.3.0 ; extra == 'clipboard'
  - zstandard>=0.19.0 ; extra == 'compression'
  - dataframe-api-compat>=0.1.7 ; extra == 'consortium-standard'
  - adbc-driver-postgresql>=0.8.0 ; extra == 'all'
  - adbc-driver-sqlite>=0.8.0 ; extra == 'all'
  - beautifulsoup4>=4.11.2 ; extra == 'all'
  - bottleneck>=1.3.6 ; extra == 'all'
  - dataframe-api-compat>=0.1.7 ; extra == 'all'
  - fastparquet>=2022.12.0 ; extra == 'all'
  - fsspec>=2022.11.0 ; extra == 'all'
  - gcsfs>=2022.11.0 ; extra == 'all'
  - html5lib>=1.1 ; extra == 'all'
  - hypothesis>=6.46.1 ; extra == 'all'
  - jinja2>=3.1.2 ; extra == 'all'
  - lxml>=4.9.2 ; extra == 'all'
  - matplotlib>=3.6.3 ; extra == 'all'
  - numba>=0.56.4 ; extra == 'all'
  - numexpr>=2.8.4 ; extra == 'all'
  - odfpy>=1.4.1 ; extra == 'all'
  - openpyxl>=3.1.0 ; extra == 'all'
  - pandas-gbq>=0.19.0 ; extra == 'all'
  - psycopg2>=2.9.6 ; extra == 'all'
  - pyarrow>=10.0.1 ; extra == 'all'
  - pymysql>=1.0.2 ; extra == 'all'
  - pyqt5>=5.15.9 ; extra == 'all'
  - pyreadstat>=1.2.0 ; extra == 'all'
  - pytest>=7.3.2 ; extra == 'all'
  - pytest-xdist>=2.2.0 ; extra == 'all'
  - python-calamine>=0.1.7 ; extra == 'all'
  - pyxlsb>=1.0.10 ; extra == 'all'
  - qtpy>=2.3.0 ; extra == 'all'
  - scipy>=1.10.0 ; extra == 'all'
  - s3fs>=2022.11.0 ; extra == 'all'
  - sqlalchemy>=2.0.0 ; extra == 'all'
  - tables>=3.8.0 ; extra == 'all'
  - tabulate>=0.9.0 ; extra == 'all'
  - xarray>=2022.12.0 ; extra == 'all'
  - xlrd>=2.0.1 ; extra == 'all'
  - xlsxwriter>=3.0.5 ; extra == 'all'
  - zstandard>=0.19.0 ; extra == 'all'
  requires_python: '>=3.9'
- pypi: https://files.pythonhosted.org/packages/e4/93/b3f5d1838500e22c8d793625da672f3eec046b1a99257666c94446969282/pandas-2.2.3-cp313-cp313-macosx_11_0_arm64.whl
  name: pandas
  version: 2.2.3
  sha256: 3508d914817e153ad359d7e069d752cdd736a247c322d932eb89e6bc84217f28
  requires_dist:
  - numpy>=1.22.4 ; python_full_version < '3.11'
  - numpy>=1.23.2 ; python_full_version == '3.11.*'
  - numpy>=1.26.0 ; python_full_version >= '3.12'
  - python-dateutil>=2.8.2
  - pytz>=2020.1
  - tzdata>=2022.7
  - hypothesis>=6.46.1 ; extra == 'test'
  - pytest>=7.3.2 ; extra == 'test'
  - pytest-xdist>=2.2.0 ; extra == 'test'
  - pyarrow>=10.0.1 ; extra == 'pyarrow'
  - bottleneck>=1.3.6 ; extra == 'performance'
  - numba>=0.56.4 ; extra == 'performance'
  - numexpr>=2.8.4 ; extra == 'performance'
  - scipy>=1.10.0 ; extra == 'computation'
  - xarray>=2022.12.0 ; extra == 'computation'
  - fsspec>=2022.11.0 ; extra == 'fss'
  - s3fs>=2022.11.0 ; extra == 'aws'
  - gcsfs>=2022.11.0 ; extra == 'gcp'
  - pandas-gbq>=0.19.0 ; extra == 'gcp'
  - odfpy>=1.4.1 ; extra == 'excel'
  - openpyxl>=3.1.0 ; extra == 'excel'
  - python-calamine>=0.1.7 ; extra == 'excel'
  - pyxlsb>=1.0.10 ; extra == 'excel'
  - xlrd>=2.0.1 ; extra == 'excel'
  - xlsxwriter>=3.0.5 ; extra == 'excel'
  - pyarrow>=10.0.1 ; extra == 'parquet'
  - pyarrow>=10.0.1 ; extra == 'feather'
  - tables>=3.8.0 ; extra == 'hdf5'
  - pyreadstat>=1.2.0 ; extra == 'spss'
  - sqlalchemy>=2.0.0 ; extra == 'postgresql'
  - psycopg2>=2.9.6 ; extra == 'postgresql'
  - adbc-driver-postgresql>=0.8.0 ; extra == 'postgresql'
  - sqlalchemy>=2.0.0 ; extra == 'mysql'
  - pymysql>=1.0.2 ; extra == 'mysql'
  - sqlalchemy>=2.0.0 ; extra == 'sql-other'
  - adbc-driver-postgresql>=0.8.0 ; extra == 'sql-other'
  - adbc-driver-sqlite>=0.8.0 ; extra == 'sql-other'
  - beautifulsoup4>=4.11.2 ; extra == 'html'
  - html5lib>=1.1 ; extra == 'html'
  - lxml>=4.9.2 ; extra == 'html'
  - lxml>=4.9.2 ; extra == 'xml'
  - matplotlib>=3.6.3 ; extra == 'plot'
  - jinja2>=3.1.2 ; extra == 'output-formatting'
  - tabulate>=0.9.0 ; extra == 'output-formatting'
  - pyqt5>=5.15.9 ; extra == 'clipboard'
  - qtpy>=2.3.0 ; extra == 'clipboard'
  - zstandard>=0.19.0 ; extra == 'compression'
  - dataframe-api-compat>=0.1.7 ; extra == 'consortium-standard'
  - adbc-driver-postgresql>=0.8.0 ; extra == 'all'
  - adbc-driver-sqlite>=0.8.0 ; extra == 'all'
  - beautifulsoup4>=4.11.2 ; extra == 'all'
  - bottleneck>=1.3.6 ; extra == 'all'
  - dataframe-api-compat>=0.1.7 ; extra == 'all'
  - fastparquet>=2022.12.0 ; extra == 'all'
  - fsspec>=2022.11.0 ; extra == 'all'
  - gcsfs>=2022.11.0 ; extra == 'all'
  - html5lib>=1.1 ; extra == 'all'
  - hypothesis>=6.46.1 ; extra == 'all'
  - jinja2>=3.1.2 ; extra == 'all'
  - lxml>=4.9.2 ; extra == 'all'
  - matplotlib>=3.6.3 ; extra == 'all'
  - numba>=0.56.4 ; extra == 'all'
  - numexpr>=2.8.4 ; extra == 'all'
  - odfpy>=1.4.1 ; extra == 'all'
  - openpyxl>=3.1.0 ; extra == 'all'
  - pandas-gbq>=0.19.0 ; extra == 'all'
  - psycopg2>=2.9.6 ; extra == 'all'
  - pyarrow>=10.0.1 ; extra == 'all'
  - pymysql>=1.0.2 ; extra == 'all'
  - pyqt5>=5.15.9 ; extra == 'all'
  - pyreadstat>=1.2.0 ; extra == 'all'
  - pytest>=7.3.2 ; extra == 'all'
  - pytest-xdist>=2.2.0 ; extra == 'all'
  - python-calamine>=0.1.7 ; extra == 'all'
  - pyxlsb>=1.0.10 ; extra == 'all'
  - qtpy>=2.3.0 ; extra == 'all'
  - scipy>=1.10.0 ; extra == 'all'
  - s3fs>=2022.11.0 ; extra == 'all'
  - sqlalchemy>=2.0.0 ; extra == 'all'
  - tables>=3.8.0 ; extra == 'all'
  - tabulate>=0.9.0 ; extra == 'all'
  - xarray>=2022.12.0 ; extra == 'all'
  - xlrd>=2.0.1 ; extra == 'all'
  - xlsxwriter>=3.0.5 ; extra == 'all'
  - zstandard>=0.19.0 ; extra == 'all'
  requires_python: '>=3.9'
- pypi: https://files.pythonhosted.org/packages/e8/31/aa8da88ca0eadbabd0a639788a6da13bb2ff6edbbb9f29aa786450a30a91/pandas-2.2.3-cp313-cp313-manylinux_2_17_x86_64.manylinux2014_x86_64.whl
  name: pandas
  version: 2.2.3
  sha256: f3a255b2c19987fbbe62a9dfd6cff7ff2aa9ccab3fc75218fd4b7530f01efa24
  requires_dist:
  - numpy>=1.22.4 ; python_full_version < '3.11'
  - numpy>=1.23.2 ; python_full_version == '3.11.*'
  - numpy>=1.26.0 ; python_full_version >= '3.12'
  - python-dateutil>=2.8.2
  - pytz>=2020.1
  - tzdata>=2022.7
  - hypothesis>=6.46.1 ; extra == 'test'
  - pytest>=7.3.2 ; extra == 'test'
  - pytest-xdist>=2.2.0 ; extra == 'test'
  - pyarrow>=10.0.1 ; extra == 'pyarrow'
  - bottleneck>=1.3.6 ; extra == 'performance'
  - numba>=0.56.4 ; extra == 'performance'
  - numexpr>=2.8.4 ; extra == 'performance'
  - scipy>=1.10.0 ; extra == 'computation'
  - xarray>=2022.12.0 ; extra == 'computation'
  - fsspec>=2022.11.0 ; extra == 'fss'
  - s3fs>=2022.11.0 ; extra == 'aws'
  - gcsfs>=2022.11.0 ; extra == 'gcp'
  - pandas-gbq>=0.19.0 ; extra == 'gcp'
  - odfpy>=1.4.1 ; extra == 'excel'
  - openpyxl>=3.1.0 ; extra == 'excel'
  - python-calamine>=0.1.7 ; extra == 'excel'
  - pyxlsb>=1.0.10 ; extra == 'excel'
  - xlrd>=2.0.1 ; extra == 'excel'
  - xlsxwriter>=3.0.5 ; extra == 'excel'
  - pyarrow>=10.0.1 ; extra == 'parquet'
  - pyarrow>=10.0.1 ; extra == 'feather'
  - tables>=3.8.0 ; extra == 'hdf5'
  - pyreadstat>=1.2.0 ; extra == 'spss'
  - sqlalchemy>=2.0.0 ; extra == 'postgresql'
  - psycopg2>=2.9.6 ; extra == 'postgresql'
  - adbc-driver-postgresql>=0.8.0 ; extra == 'postgresql'
  - sqlalchemy>=2.0.0 ; extra == 'mysql'
  - pymysql>=1.0.2 ; extra == 'mysql'
  - sqlalchemy>=2.0.0 ; extra == 'sql-other'
  - adbc-driver-postgresql>=0.8.0 ; extra == 'sql-other'
  - adbc-driver-sqlite>=0.8.0 ; extra == 'sql-other'
  - beautifulsoup4>=4.11.2 ; extra == 'html'
  - html5lib>=1.1 ; extra == 'html'
  - lxml>=4.9.2 ; extra == 'html'
  - lxml>=4.9.2 ; extra == 'xml'
  - matplotlib>=3.6.3 ; extra == 'plot'
  - jinja2>=3.1.2 ; extra == 'output-formatting'
  - tabulate>=0.9.0 ; extra == 'output-formatting'
  - pyqt5>=5.15.9 ; extra == 'clipboard'
  - qtpy>=2.3.0 ; extra == 'clipboard'
  - zstandard>=0.19.0 ; extra == 'compression'
  - dataframe-api-compat>=0.1.7 ; extra == 'consortium-standard'
  - adbc-driver-postgresql>=0.8.0 ; extra == 'all'
  - adbc-driver-sqlite>=0.8.0 ; extra == 'all'
  - beautifulsoup4>=4.11.2 ; extra == 'all'
  - bottleneck>=1.3.6 ; extra == 'all'
  - dataframe-api-compat>=0.1.7 ; extra == 'all'
  - fastparquet>=2022.12.0 ; extra == 'all'
  - fsspec>=2022.11.0 ; extra == 'all'
  - gcsfs>=2022.11.0 ; extra == 'all'
  - html5lib>=1.1 ; extra == 'all'
  - hypothesis>=6.46.1 ; extra == 'all'
  - jinja2>=3.1.2 ; extra == 'all'
  - lxml>=4.9.2 ; extra == 'all'
  - matplotlib>=3.6.3 ; extra == 'all'
  - numba>=0.56.4 ; extra == 'all'
  - numexpr>=2.8.4 ; extra == 'all'
  - odfpy>=1.4.1 ; extra == 'all'
  - openpyxl>=3.1.0 ; extra == 'all'
  - pandas-gbq>=0.19.0 ; extra == 'all'
  - psycopg2>=2.9.6 ; extra == 'all'
  - pyarrow>=10.0.1 ; extra == 'all'
  - pymysql>=1.0.2 ; extra == 'all'
  - pyqt5>=5.15.9 ; extra == 'all'
  - pyreadstat>=1.2.0 ; extra == 'all'
  - pytest>=7.3.2 ; extra == 'all'
  - pytest-xdist>=2.2.0 ; extra == 'all'
  - python-calamine>=0.1.7 ; extra == 'all'
  - pyxlsb>=1.0.10 ; extra == 'all'
  - qtpy>=2.3.0 ; extra == 'all'
  - scipy>=1.10.0 ; extra == 'all'
  - s3fs>=2022.11.0 ; extra == 'all'
  - sqlalchemy>=2.0.0 ; extra == 'all'
  - tables>=3.8.0 ; extra == 'all'
  - tabulate>=0.9.0 ; extra == 'all'
  - xarray>=2022.12.0 ; extra == 'all'
  - xlrd>=2.0.1 ; extra == 'all'
  - xlsxwriter>=3.0.5 ; extra == 'all'
  - zstandard>=0.19.0 ; extra == 'all'
  requires_python: '>=3.9'
- conda: https://conda.anaconda.org/conda-forge/noarch/pandocfilters-1.5.0-pyhd8ed1ab_0.tar.bz2
  sha256: 2bb9ba9857f4774b85900c2562f7e711d08dd48e2add9bee4e1612fbee27e16f
  md5: 457c2c8c08e54905d6954e79cb5b5db9
  depends:
  - python !=3.0,!=3.1,!=3.2,!=3.3
  license: BSD-3-Clause
  license_family: BSD
  purls:
  - pkg:pypi/pandocfilters?source=hash-mapping
  size: 11627
  timestamp: 1631603397334
- conda: https://conda.anaconda.org/conda-forge/noarch/parso-0.8.4-pyhd8ed1ab_1.conda
  sha256: 17131120c10401a99205fc6fe436e7903c0fa092f1b3e80452927ab377239bcc
  md5: 5c092057b6badd30f75b06244ecd01c9
  depends:
  - python >=3.9
  license: MIT
  license_family: MIT
  purls:
  - pkg:pypi/parso?source=hash-mapping
  size: 75295
  timestamp: 1733271352153
- conda: https://conda.anaconda.org/conda-forge/noarch/pathspec-0.12.1-pyhd8ed1ab_1.conda
  sha256: 9f64009cdf5b8e529995f18e03665b03f5d07c0b17445b8badef45bde76249ee
  md5: 617f15191456cc6a13db418a275435e5
  depends:
  - python >=3.9
  license: MPL-2.0
  license_family: MOZILLA
  purls:
  - pkg:pypi/pathspec?source=hash-mapping
  size: 41075
  timestamp: 1733233471940
- conda: https://conda.anaconda.org/conda-forge/linux-64/pcre2-10.44-hc749103_2.conda
  sha256: 09717569649d89caafbf32f6cda1e65aef86e5a86c053d30e4ce77fca8d27b68
  md5: 31614c73d7b103ef76faa4d83d261d34
  depends:
  - __glibc >=2.17,<3.0.a0
  - bzip2 >=1.0.8,<2.0a0
  - libgcc >=13
  - libzlib >=1.3.1,<2.0a0
  license: BSD-3-Clause
  license_family: BSD
  purls: []
  size: 956207
  timestamp: 1745931215744
- conda: https://conda.anaconda.org/conda-forge/osx-64/pcre2-10.44-hf733adb_2.conda
  sha256: 93c625933bb47149e250b3c530c7305e7c1dd6c39d8358da8e3e04806545a26b
  md5: c6873588a8175130eb931e91e80416c2
  depends:
  - __osx >=10.13
  - bzip2 >=1.0.8,<2.0a0
  - libzlib >=1.3.1,<2.0a0
  license: BSD-3-Clause
  license_family: BSD
  purls: []
  size: 858688
  timestamp: 1745931314635
- conda: https://conda.anaconda.org/conda-forge/osx-arm64/pcre2-10.44-ha881caa_2.conda
  sha256: 797411a2d748c11374b84329002f3c65db032cbf012b20d9b14dba9b6ac52d06
  md5: 1a3f7708de0b393e6665c9f7494b055e
  depends:
  - __osx >=11.0
  - bzip2 >=1.0.8,<2.0a0
  - libzlib >=1.3.1,<2.0a0
  license: BSD-3-Clause
  license_family: BSD
  purls: []
  size: 621564
  timestamp: 1745931340774
- conda: https://conda.anaconda.org/conda-forge/linux-64/perl-5.32.1-7_hd590300_perl5.conda
  build_number: 7
  sha256: 9ec32b6936b0e37bcb0ed34f22ec3116e75b3c0964f9f50ecea5f58734ed6ce9
  md5: f2cfec9406850991f4e3d960cc9e3321
  depends:
  - libgcc-ng >=12
  - libxcrypt >=4.4.36
  license: GPL-1.0-or-later OR Artistic-1.0-Perl
  purls: []
  size: 13344463
  timestamp: 1703310653947
- conda: https://conda.anaconda.org/conda-forge/osx-64/perl-5.32.1-7_h10d778d_perl5.conda
  build_number: 7
  sha256: 8ebd35e2940055a93135b9fd11bef3662cecef72d6ee651f68d64a2f349863c7
  md5: dc442e0885c3a6b65e61c61558161a9e
  license: GPL-1.0-or-later OR Artistic-1.0-Perl
  purls: []
  size: 12334471
  timestamp: 1703311001432
- conda: https://conda.anaconda.org/conda-forge/osx-arm64/perl-5.32.1-7_h4614cfb_perl5.conda
  build_number: 7
  sha256: b0c55040d2994fd6bf2f83786561d92f72306d982d6ea12889acad24a9bf43b8
  md5: ba3cbe93f99e896765422cc5f7c3a79e
  license: GPL-1.0-or-later OR Artistic-1.0-Perl
  purls: []
  size: 14439531
  timestamp: 1703311335652
- conda: https://conda.anaconda.org/conda-forge/noarch/pexpect-4.9.0-pyhd8ed1ab_1.conda
  sha256: 202af1de83b585d36445dc1fda94266697341994d1a3328fabde4989e1b3d07a
  md5: d0d408b1f18883a944376da5cf8101ea
  depends:
  - ptyprocess >=0.5
  - python >=3.9
  license: ISC
  purls:
  - pkg:pypi/pexpect?source=compressed-mapping
  size: 53561
  timestamp: 1733302019362
- conda: https://conda.anaconda.org/conda-forge/noarch/pickleshare-0.7.5-pyhd8ed1ab_1004.conda
  sha256: e2ac3d66c367dada209fc6da43e645672364b9fd5f9d28b9f016e24b81af475b
  md5: 11a9d1d09a3615fc07c3faf79bc0b943
  depends:
  - python >=3.9
  license: MIT
  license_family: MIT
  purls:
  - pkg:pypi/pickleshare?source=hash-mapping
  size: 11748
  timestamp: 1733327448200
- conda: https://conda.anaconda.org/conda-forge/noarch/pkgutil-resolve-name-1.3.10-pyhd8ed1ab_2.conda
  sha256: adb2dde5b4f7da70ae81309cce6188ed3286ff280355cf1931b45d91164d2ad8
  md5: 5a5870a74432aa332f7d32180633ad05
  depends:
  - python >=3.9
  license: MIT AND PSF-2.0
  purls:
  - pkg:pypi/pkgutil-resolve-name?source=hash-mapping
  size: 10693
  timestamp: 1733344619659
- conda: https://conda.anaconda.org/conda-forge/noarch/platformdirs-4.3.8-pyhe01879c_0.conda
  sha256: 0f48999a28019c329cd3f6fd2f01f09fc32cc832f7d6bbe38087ddac858feaa3
  md5: 424844562f5d337077b445ec6b1398a7
  depends:
  - python >=3.9
  - python
  license: MIT
  license_family: MIT
  purls:
  - pkg:pypi/platformdirs?source=compressed-mapping
  size: 23531
  timestamp: 1746710438805
- conda: https://conda.anaconda.org/conda-forge/noarch/pluggy-1.6.0-pyhd8ed1ab_0.conda
  sha256: a8eb555eef5063bbb7ba06a379fa7ea714f57d9741fe0efdb9442dbbc2cccbcc
  md5: 7da7ccd349dbf6487a7778579d2bb971
  depends:
  - python >=3.9
  license: MIT
  license_family: MIT
  purls:
  - pkg:pypi/pluggy?source=compressed-mapping
  size: 24246
  timestamp: 1747339794916
- conda: https://conda.anaconda.org/conda-forge/noarch/pre-commit-4.2.0-pyha770c72_0.conda
  sha256: d0bd8cce5f31ae940934feedec107480c00f67e881bf7db9d50c6fc0216a2ee0
  md5: 17e487cc8b5507cd3abc09398cf27949
  depends:
  - cfgv >=2.0.0
  - identify >=1.0.0
  - nodeenv >=0.11.1
  - python >=3.9
  - pyyaml >=5.1
  - virtualenv >=20.10.0
  license: MIT
  license_family: MIT
  purls:
  - pkg:pypi/pre-commit?source=hash-mapping
  size: 195854
  timestamp: 1742475656293
- conda: https://conda.anaconda.org/conda-forge/noarch/prometheus_client-0.22.0-pyhd8ed1ab_0.conda
  sha256: 31d2fbd381d6ecc9f01d106da5e095104b235917a0b3c342887ee66ca0e85025
  md5: 7bfaef51c8364f6f5096a5a60bb83413
  depends:
  - python >=3.9
  license: Apache-2.0
  license_family: Apache
  purls:
  - pkg:pypi/prometheus-client?source=hash-mapping
  size: 53514
  timestamp: 1747487319612
- conda: https://conda.anaconda.org/conda-forge/noarch/prompt-toolkit-3.0.51-pyha770c72_0.conda
  sha256: ebc1bb62ac612af6d40667da266ff723662394c0ca78935340a5b5c14831227b
  md5: d17ae9db4dc594267181bd199bf9a551
  depends:
  - python >=3.9
  - wcwidth
  constrains:
  - prompt_toolkit 3.0.51
  license: BSD-3-Clause
  license_family: BSD
  purls:
  - pkg:pypi/prompt-toolkit?source=compressed-mapping
  size: 271841
  timestamp: 1744724188108
- conda: https://conda.anaconda.org/conda-forge/noarch/prompt_toolkit-3.0.51-hd8ed1ab_0.conda
  sha256: 936189f0373836c1c77cd2d6e71ba1e583e2d3920bf6d015e96ee2d729b5e543
  md5: 1e61ab85dd7c60e5e73d853ea035dc29
  depends:
  - prompt-toolkit >=3.0.51,<3.0.52.0a0
  license: BSD-3-Clause
  license_family: BSD
  purls:
  - pkg:pypi/prompt-toolkit?source=compressed-mapping
  size: 7182
  timestamp: 1744724189376
- conda: https://conda.anaconda.org/conda-forge/linux-64/psutil-7.0.0-py313h536fd9c_0.conda
  sha256: 1b39f0ce5a345779d70c885664d77b5f8ef49f7378829bd7286a7fb98b7ea852
  md5: 8f315d1fce04a046c1b93fa6e536661d
  depends:
  - __glibc >=2.17,<3.0.a0
  - libgcc >=13
  - python >=3.13,<3.14.0a0
  - python_abi 3.13.* *_cp313
  license: BSD-3-Clause
  license_family: BSD
  purls:
  - pkg:pypi/psutil?source=hash-mapping
  size: 475101
  timestamp: 1740663284505
- conda: https://conda.anaconda.org/conda-forge/osx-64/psutil-7.0.0-py313h63b0ddb_0.conda
  sha256: b117f61eaf3d5fb640d773c3021f222c833a69c2ac123d7f4b028b3e5d638dd4
  md5: 2c8969aaee2cf24bc8931f5fc36cccfd
  depends:
  - __osx >=10.13
  - python >=3.13,<3.14.0a0
  - python_abi 3.13.* *_cp313
  license: BSD-3-Clause
  license_family: BSD
  purls:
  - pkg:pypi/psutil?source=hash-mapping
  size: 482494
  timestamp: 1740663492867
- conda: https://conda.anaconda.org/conda-forge/osx-arm64/psutil-7.0.0-py313h90d716c_0.conda
  sha256: a3d8376cf24ee336f63d3e6639485b68c592cf5ed3e1501ac430081be055acf9
  md5: 21105780750e89c761d1c72dc5304930
  depends:
  - __osx >=11.0
  - python >=3.13,<3.14.0a0
  - python >=3.13,<3.14.0a0 *_cp313
  - python_abi 3.13.* *_cp313
  license: BSD-3-Clause
  license_family: BSD
  purls:
  - pkg:pypi/psutil?source=hash-mapping
  size: 484139
  timestamp: 1740663381126
- conda: https://conda.anaconda.org/conda-forge/win-64/psutil-7.0.0-py313ha7868ed_0.conda
  sha256: d8e5d86e939d5f308c7922835a94458afb29d81c90b5d43c43a5537c9c7adbc1
  md5: 3cdf99cf98b01856af9f26c5d8036353
  depends:
  - python >=3.13,<3.14.0a0
  - python_abi 3.13.* *_cp313
  - ucrt >=10.0.20348.0
  - vc >=14.2,<15
  - vc14_runtime >=14.29.30139
  license: BSD-3-Clause
  license_family: BSD
  purls:
  - pkg:pypi/psutil?source=hash-mapping
  size: 491314
  timestamp: 1740663777370
- conda: https://conda.anaconda.org/conda-forge/noarch/ptyprocess-0.7.0-pyhd8ed1ab_1.conda
  sha256: a7713dfe30faf17508ec359e0bc7e0983f5d94682492469bd462cdaae9c64d83
  md5: 7d9daffbb8d8e0af0f769dbbcd173a54
  depends:
  - python >=3.9
  license: ISC
  purls:
  - pkg:pypi/ptyprocess?source=hash-mapping
  size: 19457
  timestamp: 1733302371990
- conda: https://conda.anaconda.org/conda-forge/noarch/pure_eval-0.2.3-pyhd8ed1ab_1.conda
  sha256: 71bd24600d14bb171a6321d523486f6a06f855e75e547fa0cb2a0953b02047f0
  md5: 3bfdfb8dbcdc4af1ae3f9a8eb3948f04
  depends:
  - python >=3.9
  license: MIT
  license_family: MIT
  purls:
  - pkg:pypi/pure-eval?source=hash-mapping
  size: 16668
  timestamp: 1733569518868
- conda: https://conda.anaconda.org/conda-forge/noarch/pycparser-2.22-pyh29332c3_1.conda
  sha256: 79db7928d13fab2d892592223d7570f5061c192f27b9febd1a418427b719acc6
  md5: 12c566707c80111f9799308d9e265aef
  depends:
  - python >=3.9
  - python
  license: BSD-3-Clause
  license_family: BSD
  purls: []
  size: 110100
  timestamp: 1733195786147
- pypi: https://files.pythonhosted.org/packages/11/4a/31a363370478b63c6289a34743f2ba2d3ae1bd8223e004d18ab28fb92385/pyerfa-2.0.1.5-cp39-abi3-macosx_11_0_arm64.whl
  name: pyerfa
  version: 2.0.1.5
  sha256: be1aeb70390dd03a34faf96749d5cabc58437410b4aab7213c512323932427df
  requires_dist:
  - numpy>=1.19.3
  - sphinx-astropy>=1.3 ; extra == 'docs'
  - pytest ; extra == 'test'
  - pytest-doctestplus>=0.7 ; extra == 'test'
  requires_python: '>=3.9'
- pypi: https://files.pythonhosted.org/packages/7d/d9/3448a57cb5bd19950de6d6ab08bd8fbb3df60baa71726de91d73d76c481b/pyerfa-2.0.1.5-cp39-abi3-macosx_10_9_x86_64.whl
  name: pyerfa
  version: 2.0.1.5
  sha256: b282d7c60c4c47cf629c484c17ac504fcb04abd7b3f4dfcf53ee042afc3a5944
  requires_dist:
  - numpy>=1.19.3
  - sphinx-astropy>=1.3 ; extra == 'docs'
  - pytest ; extra == 'test'
  - pytest-doctestplus>=0.7 ; extra == 'test'
  requires_python: '>=3.9'
- pypi: https://files.pythonhosted.org/packages/b4/11/97233cf23ad5411ac6f13b1d6ee3888f90ace4f974d9bf9db887aa428912/pyerfa-2.0.1.5-cp39-abi3-win_amd64.whl
  name: pyerfa
  version: 2.0.1.5
  sha256: 66292d437dcf75925b694977aa06eb697126e7b86553e620371ed3e48b5e0ad0
  requires_dist:
  - numpy>=1.19.3
  - sphinx-astropy>=1.3 ; extra == 'docs'
  - pytest ; extra == 'test'
  - pytest-doctestplus>=0.7 ; extra == 'test'
  requires_python: '>=3.9'
- pypi: https://files.pythonhosted.org/packages/e5/e0/050018d855d26d3c0b4a7d1b2ed692be758ce276d8289e2a2b44ba1014a5/pyerfa-2.0.1.5-cp39-abi3-manylinux_2_17_x86_64.manylinux2014_x86_64.whl
  name: pyerfa
  version: 2.0.1.5
  sha256: 0e43c7194e3242083f2350b46c09fd4bf8ba1bcc0ebd1460b98fc47fe2389906
  requires_dist:
  - numpy>=1.19.3
  - sphinx-astropy>=1.3 ; extra == 'docs'
  - pytest ; extra == 'test'
  - pytest-doctestplus>=0.7 ; extra == 'test'
  requires_python: '>=3.9'
- pypi: https://files.pythonhosted.org/packages/8a/0b/9fcc47d19c48b59121088dd6da2488a49d5f72dacf8262e2790a1d2c7d15/pygments-2.19.1-py3-none-any.whl
  name: pygments
  version: 2.19.1
  sha256: 9ea1544ad55cecf4b8242fab6dd35a93bbce657034b0611ee383099054ab6d8c
  requires_dist:
  - colorama>=0.4.6 ; extra == 'windows-terminal'
  requires_python: '>=3.8'
- conda: https://conda.anaconda.org/conda-forge/noarch/pygments-2.19.1-pyhd8ed1ab_0.conda
  sha256: 28a3e3161390a9d23bc02b4419448f8d27679d9e2c250e29849e37749c8de86b
  md5: 232fb4577b6687b2d503ef8e254270c9
  depends:
  - python >=3.9
  license: BSD-2-Clause
  license_family: BSD
  purls:
  - pkg:pypi/pygments?source=hash-mapping
  size: 888600
  timestamp: 1736243563082
- conda: https://conda.anaconda.org/conda-forge/osx-64/pyobjc-core-11.0-py313h19a8f7f_0.conda
  sha256: 953b277bc2e1d9c873bdf9192b4a304e260c79fc1a2bf4fb5e3272806d1aceb1
  md5: 849d74f034a029b91edbdcb1fd3c8c86
  depends:
  - __osx >=10.13
  - libffi >=3.4,<4.0a0
  - python >=3.13,<3.14.0a0
  - python_abi 3.13.* *_cp313
  - setuptools
  license: MIT
  license_family: MIT
  purls:
  - pkg:pypi/pyobjc-core?source=hash-mapping
  size: 493287
  timestamp: 1736890996310
- conda: https://conda.anaconda.org/conda-forge/osx-arm64/pyobjc-core-11.0-py313hb6afeec_0.conda
  sha256: 60dcbfdd022902f3492a38af181eb17310f93d9b87ca2bf70794fd58ac38a45a
  md5: 6a46199aebac189cc979358d52e098f4
  depends:
  - __osx >=11.0
  - libffi >=3.4,<4.0a0
  - python >=3.13,<3.14.0a0
  - python >=3.13,<3.14.0a0 *_cp313
  - python_abi 3.13.* *_cp313
  - setuptools
  license: MIT
  license_family: MIT
  purls:
  - pkg:pypi/pyobjc-core?source=hash-mapping
  size: 482419
  timestamp: 1736891038169
- conda: https://conda.anaconda.org/conda-forge/osx-64/pyobjc-framework-cocoa-11.0-py313h19a8f7f_0.conda
  sha256: ffda4ec83c5c0957cef61d0a221a94f6c7adfc05c187769929e9c92363d4126a
  md5: 18ee03689a82f3560068cd8de235d7a8
  depends:
  - __osx >=10.13
  - libffi >=3.4,<4.0a0
  - pyobjc-core 11.0.*
  - python >=3.13,<3.14.0a0
  - python_abi 3.13.* *_cp313
  license: MIT
  license_family: MIT
  purls:
  - pkg:pypi/pyobjc-framework-cocoa?source=hash-mapping
  size: 380829
  timestamp: 1736927187377
- conda: https://conda.anaconda.org/conda-forge/osx-arm64/pyobjc-framework-cocoa-11.0-py313hb6afeec_0.conda
  sha256: ae1f04dfe889a52628e4886b8fa6f1e8696b2b9bc5dd074e4d11c001e49ba249
  md5: 63722167812348a37aae8f062ad88590
  depends:
  - __osx >=11.0
  - libffi >=3.4,<4.0a0
  - pyobjc-core 11.0.*
  - python >=3.13,<3.14.0a0
  - python >=3.13,<3.14.0a0 *_cp313
  - python_abi 3.13.* *_cp313
  license: MIT
  license_family: MIT
  purls:
  - pkg:pypi/pyobjc-framework-cocoa?source=hash-mapping
  size: 384331
  timestamp: 1736927195004
- pypi: https://files.pythonhosted.org/packages/05/e7/df2285f3d08fee213f2d041540fa4fc9ca6c2d44cf36d3a035bf2a8d2bcc/pyparsing-3.2.3-py3-none-any.whl
  name: pyparsing
  version: 3.2.3
  sha256: a749938e02d6fd0b59b356ca504a24982314bb090c383e3cf201c95ef7e2bfcf
  requires_dist:
  - railroad-diagrams ; extra == 'diagrams'
  - jinja2 ; extra == 'diagrams'
  requires_python: '>=3.9'
- conda: https://conda.anaconda.org/conda-forge/noarch/pysocks-1.7.1-pyh09c184e_7.conda
  sha256: d016e04b0e12063fbee4a2d5fbb9b39a8d191b5a0042f0b8459188aedeabb0ca
  md5: e2fd202833c4a981ce8a65974fe4abd1
  depends:
  - __win
  - python >=3.9
  - win_inet_pton
  license: BSD-3-Clause
  license_family: BSD
  purls:
  - pkg:pypi/pysocks?source=hash-mapping
  size: 21784
  timestamp: 1733217448189
- conda: https://conda.anaconda.org/conda-forge/noarch/pysocks-1.7.1-pyha55dd90_7.conda
  sha256: ba3b032fa52709ce0d9fd388f63d330a026754587a2f461117cac9ab73d8d0d8
  md5: 461219d1a5bd61342293efa2c0c90eac
  depends:
  - __unix
  - python >=3.9
  license: BSD-3-Clause
  license_family: BSD
  purls:
  - pkg:pypi/pysocks?source=hash-mapping
  size: 21085
  timestamp: 1733217331982
- conda: https://conda.anaconda.org/conda-forge/noarch/pytest-8.3.5-pyhd8ed1ab_0.conda
  sha256: 963524de7340c56615583ba7b97a6beb20d5c56a59defb59724dc2a3105169c9
  md5: c3c9316209dec74a705a36797970c6be
  depends:
  - colorama
  - exceptiongroup >=1.0.0rc8
  - iniconfig
  - packaging
  - pluggy <2,>=1.5
  - python >=3.9
  - tomli >=1
  constrains:
  - pytest-faulthandler >=2
  license: MIT
  license_family: MIT
  purls:
  - pkg:pypi/pytest?source=hash-mapping
  size: 259816
  timestamp: 1740946648058
- conda: https://conda.anaconda.org/conda-forge/linux-64/python-3.13.3-hf636f53_101_cp313.conda
  build_number: 101
  sha256: eecb11ea60f8143deeb301eab2e04d04f7acb83659bb20fdfeacd431a5f31168
  md5: 10622e12d649154af0bd76bcf33a7c5c
  depends:
  - __glibc >=2.17,<3.0.a0
  - bzip2 >=1.0.8,<2.0a0
  - ld_impl_linux-64 >=2.36.1
  - libexpat >=2.7.0,<3.0a0
  - libffi >=3.4.6,<3.5.0a0
  - libgcc >=13
  - liblzma >=5.8.1,<6.0a0
  - libmpdec >=4.0.0,<5.0a0
  - libsqlite >=3.49.1,<4.0a0
  - libuuid >=2.38.1,<3.0a0
  - libzlib >=1.3.1,<2.0a0
  - ncurses >=6.5,<7.0a0
  - openssl >=3.5.0,<4.0a0
  - python_abi 3.13.* *_cp313
  - readline >=8.2,<9.0a0
  - tk >=8.6.13,<8.7.0a0
  - tzdata
  license: Python-2.0
  purls: []
  size: 33268245
  timestamp: 1744665022734
  python_site_packages_path: lib/python3.13/site-packages
- conda: https://conda.anaconda.org/conda-forge/osx-64/python-3.13.3-h534c281_101_cp313.conda
  build_number: 101
  sha256: fe70f145472820922a01279165b96717815dcd4f346ad9a2f2338045d8818930
  md5: ebcc7c42561d8d8b01477020b63218c0
  depends:
  - __osx >=10.13
  - bzip2 >=1.0.8,<2.0a0
  - libexpat >=2.7.0,<3.0a0
  - libffi >=3.4.6,<3.5.0a0
  - liblzma >=5.8.1,<6.0a0
  - libmpdec >=4.0.0,<5.0a0
  - libsqlite >=3.49.1,<4.0a0
  - libzlib >=1.3.1,<2.0a0
  - ncurses >=6.5,<7.0a0
  - openssl >=3.5.0,<4.0a0
  - python_abi 3.13.* *_cp313
  - readline >=8.2,<9.0a0
  - tk >=8.6.13,<8.7.0a0
  - tzdata
  license: Python-2.0
  purls: []
  size: 13875464
  timestamp: 1744664784298
  python_site_packages_path: lib/python3.13/site-packages
- conda: https://conda.anaconda.org/conda-forge/osx-arm64/python-3.13.3-h81fe080_101_cp313.conda
  build_number: 101
  sha256: f96468ab1e6f27bda92157bfc7f272d1fbf2ba2f85697bdc5bb106bccba1befb
  md5: b3240ae8c42a3230e0b7f831e1c72e9f
  depends:
  - __osx >=11.0
  - bzip2 >=1.0.8,<2.0a0
  - libexpat >=2.7.0,<3.0a0
  - libffi >=3.4.6,<3.5.0a0
  - liblzma >=5.8.1,<6.0a0
  - libmpdec >=4.0.0,<5.0a0
  - libsqlite >=3.49.1,<4.0a0
  - libzlib >=1.3.1,<2.0a0
  - ncurses >=6.5,<7.0a0
  - openssl >=3.5.0,<4.0a0
  - python_abi 3.13.* *_cp313
  - readline >=8.2,<9.0a0
  - tk >=8.6.13,<8.7.0a0
  - tzdata
  license: Python-2.0
  purls: []
  size: 12136505
  timestamp: 1744663807953
  python_site_packages_path: lib/python3.13/site-packages
- conda: https://conda.anaconda.org/conda-forge/win-64/python-3.13.3-h261c0b1_101_cp313.conda
  build_number: 101
  sha256: 25cf0113c0e4fa42d31b0ff85349990dc454f1237638ba4642b009b451352cdf
  md5: 4784d7aecc8996babe9681d017c81b8a
  depends:
  - bzip2 >=1.0.8,<2.0a0
  - libexpat >=2.7.0,<3.0a0
  - libffi >=3.4.6,<3.5.0a0
  - liblzma >=5.8.1,<6.0a0
  - libmpdec >=4.0.0,<5.0a0
  - libsqlite >=3.49.1,<4.0a0
  - libzlib >=1.3.1,<2.0a0
  - openssl >=3.5.0,<4.0a0
  - python_abi 3.13.* *_cp313
  - tk >=8.6.13,<8.7.0a0
  - tzdata
  - ucrt >=10.0.20348.0
  - vc >=14.2,<15
  - vc14_runtime >=14.29.30139
  license: Python-2.0
  purls: []
  size: 16614435
  timestamp: 1744663103022
  python_site_packages_path: Lib/site-packages
- pypi: https://files.pythonhosted.org/packages/ec/57/56b9bcc3c9c6a792fcbaf139543cee77261f3651ca9da0c93f5c1221264b/python_dateutil-2.9.0.post0-py2.py3-none-any.whl
  name: python-dateutil
  version: 2.9.0.post0
  sha256: a8b2bc7bffae282281c8140a97d3aa9c14da0b136dfe83f850eea9a5f7470427
  requires_dist:
  - six>=1.5
  requires_python: '>=2.7,!=3.0.*,!=3.1.*,!=3.2.*'
- conda: https://conda.anaconda.org/conda-forge/noarch/python-dateutil-2.9.0.post0-pyhff2d567_1.conda
  sha256: a50052536f1ef8516ed11a844f9413661829aa083304dc624c5925298d078d79
  md5: 5ba79d7c71f03c678c8ead841f347d6e
  depends:
  - python >=3.9
  - six >=1.5
  license: Apache-2.0
  license_family: APACHE
  purls:
  - pkg:pypi/python-dateutil?source=hash-mapping
  size: 222505
  timestamp: 1733215763718
- conda: https://conda.anaconda.org/conda-forge/noarch/python-fastjsonschema-2.21.1-pyhd8ed1ab_0.conda
  sha256: 1b09a28093071c1874862422696429d0d35bd0b8420698003ac004746c5e82a2
  md5: 38e34d2d1d9dca4fb2b9a0a04f604e2c
  depends:
  - python >=3.9
  license: BSD-3-Clause
  license_family: BSD
  purls:
  - pkg:pypi/fastjsonschema?source=hash-mapping
  size: 226259
  timestamp: 1733236073335
- conda: https://conda.anaconda.org/conda-forge/noarch/python-json-logger-2.0.7-pyhd8ed1ab_0.conda
  sha256: 4790787fe1f4e8da616edca4acf6a4f8ed4e7c6967aa31b920208fc8f95efcca
  md5: a61bf9ec79426938ff785eb69dbb1960
  depends:
  - python >=3.6
  license: BSD-2-Clause
  license_family: BSD
  purls:
  - pkg:pypi/python-json-logger?source=hash-mapping
  size: 13383
  timestamp: 1677079727691
- conda: https://conda.anaconda.org/conda-forge/noarch/python_abi-3.13-7_cp313.conda
  build_number: 7
  sha256: 0595134584589064f56e67d3de1d8fcbb673a972946bce25fb593fb092fdcd97
  md5: e84b44e6300f1703cb25d29120c5b1d8
  constrains:
  - python 3.13.* *_cp313
  license: BSD-3-Clause
  license_family: BSD
  purls: []
  size: 6988
  timestamp: 1745258852285
- pypi: https://files.pythonhosted.org/packages/81/c4/34e93fe5f5429d7570ec1fa436f1986fb1f00c3e0f43a589fe2bbcd22c3f/pytz-2025.2-py2.py3-none-any.whl
  name: pytz
  version: '2025.2'
  sha256: 5ddf76296dd8c44c26eb8f4b6f35488f3ccbf6fbbd7adee0b7262d43f0ec2f00
- conda: https://conda.anaconda.org/conda-forge/noarch/pytz-2025.2-pyhd8ed1ab_0.conda
  sha256: 8d2a8bf110cc1fc3df6904091dead158ba3e614d8402a83e51ed3a8aa93cdeb0
  md5: bc8e3267d44011051f2eb14d22fb0960
  depends:
  - python >=3.9
  license: MIT
  license_family: MIT
  purls:
  - pkg:pypi/pytz?source=hash-mapping
  size: 189015
  timestamp: 1742920947249
- conda: https://conda.anaconda.org/conda-forge/win-64/pywin32-307-py313h5813708_3.conda
  sha256: 0a68b324ea47ae720c62522c5d0bb5ea3e4987e1c5870d6490c7f954fbe14cbe
  md5: 7113bd6cfe34e80d8211f7c019d14357
  depends:
  - python >=3.13,<3.14.0a0
  - python_abi 3.13.* *_cp313
  - ucrt >=10.0.20348.0
  - vc >=14.2,<15
  - vc14_runtime >=14.29.30139
  license: PSF-2.0
  license_family: PSF
  purls:
  - pkg:pypi/pywin32?source=hash-mapping
  size: 6060096
  timestamp: 1728636763526
- conda: https://conda.anaconda.org/conda-forge/win-64/pywin32-ctypes-0.2.3-py313hfa70ccb_1.conda
  sha256: 4552b2a4a53caaf06c4abc8142981ffac070941708faee40706ae26477281ce7
  md5: c838b4e201fc7a40ce746286efb1c3a3
  depends:
  - python >=3.13.0rc2,<3.14.0a0
  - python_abi 3.13.* *_cp313
  license: BSD-3-Clause
  license_family: BSD
  purls:
  - pkg:pypi/pywin32-ctypes?source=hash-mapping
  size: 57565
  timestamp: 1727282366649
- conda: https://conda.anaconda.org/conda-forge/win-64/pywinpty-2.0.15-py313h5813708_0.conda
  sha256: 4210038442e3f34d67de9aeab2691fa2a6f80dc8c16ab77d5ecbb2b756e04ff0
  md5: cd1fadcdf82a423c2441a95435eeab3c
  depends:
  - python >=3.13,<3.14.0a0
  - python_abi 3.13.* *_cp313
  - ucrt >=10.0.20348.0
  - vc >=14.2,<15
  - vc14_runtime >=14.29.30139
  - winpty
  license: MIT
  license_family: MIT
  purls:
  - pkg:pypi/pywinpty?source=hash-mapping
  size: 217133
  timestamp: 1738661059040
- pypi: https://files.pythonhosted.org/packages/04/24/b7721e4845c2f162d26f50521b825fb061bc0a5afcf9a386840f23ea19fa/PyYAML-6.0.2-cp313-cp313-manylinux_2_17_x86_64.manylinux2014_x86_64.whl
  name: pyyaml
  version: 6.0.2
  sha256: 70b189594dbe54f75ab3a1acec5f1e3faa7e8cf2f1e08d9b561cb41b845f69d5
  requires_python: '>=3.8'
- pypi: https://files.pythonhosted.org/packages/45/9f/3b1c20a0b7a3200524eb0076cc027a970d320bd3a6592873c85c92a08731/PyYAML-6.0.2-cp313-cp313-macosx_11_0_arm64.whl
  name: pyyaml
  version: 6.0.2
  sha256: 50187695423ffe49e2deacb8cd10510bc361faac997de9efef88badc3bb9e2d1
  requires_python: '>=3.8'
- pypi: https://files.pythonhosted.org/packages/ef/e3/3af305b830494fa85d95f6d95ef7fa73f2ee1cc8ef5b495c7c3269fb835f/PyYAML-6.0.2-cp313-cp313-macosx_10_13_x86_64.whl
  name: pyyaml
  version: 6.0.2
  sha256: efdca5630322a10774e8e98e1af481aad470dd62c3170801852d752aa7a783ba
  requires_python: '>=3.8'
- pypi: https://files.pythonhosted.org/packages/fa/de/02b54f42487e3d3c6efb3f89428677074ca7bf43aae402517bc7cca949f3/PyYAML-6.0.2-cp313-cp313-win_amd64.whl
  name: pyyaml
  version: 6.0.2
  sha256: 8388ee1976c416731879ac16da0aff3f63b286ffdd57cdeb95f3f2e085687563
  requires_python: '>=3.8'
- conda: https://conda.anaconda.org/conda-forge/linux-64/pyyaml-6.0.2-py313h8060acc_2.conda
  sha256: 6826217690cfe92d6d49cdeedb6d63ab32f51107105d6a459d30052a467037a0
  md5: 50992ba61a8a1f8c2d346168ae1c86df
  depends:
  - __glibc >=2.17,<3.0.a0
  - libgcc >=13
  - python >=3.13,<3.14.0a0
  - python_abi 3.13.* *_cp313
  - yaml >=0.2.5,<0.3.0a0
  license: MIT
  license_family: MIT
  purls:
  - pkg:pypi/pyyaml?source=hash-mapping
  size: 205919
  timestamp: 1737454783637
- conda: https://conda.anaconda.org/conda-forge/osx-64/pyyaml-6.0.2-py313h717bdf5_2.conda
  sha256: 27501e9b3b5c6bfabb3068189fd40c650356a258e4a82b0cfe31c60f568dcb85
  md5: b7f2984724531d2233b77c89c54be594
  depends:
  - __osx >=10.13
  - python >=3.13,<3.14.0a0
  - python_abi 3.13.* *_cp313
  - yaml >=0.2.5,<0.3.0a0
  license: MIT
  license_family: MIT
  purls:
  - pkg:pypi/pyyaml?source=hash-mapping
  size: 196573
  timestamp: 1737455046063
- conda: https://conda.anaconda.org/conda-forge/osx-arm64/pyyaml-6.0.2-py313ha9b7d5b_2.conda
  sha256: 58c41b86ff2dabcf9ccd9010973b5763ec28b14030f9e1d9b371d22b538bce73
  md5: 03a7926e244802f570f25401c25c13bc
  depends:
  - __osx >=11.0
  - python >=3.13,<3.14.0a0
  - python >=3.13,<3.14.0a0 *_cp313
  - python_abi 3.13.* *_cp313
  - yaml >=0.2.5,<0.3.0a0
  license: MIT
  license_family: MIT
  purls:
  - pkg:pypi/pyyaml?source=hash-mapping
  size: 194243
  timestamp: 1737454911892
- conda: https://conda.anaconda.org/conda-forge/win-64/pyyaml-6.0.2-py313hb4c8b1a_2.conda
  sha256: 5b496c96e48f495de41525cb1b603d0147f2079f88a8cf061aaf9e17a2fe1992
  md5: d14f685b5d204b023c641b188a8d0d7c
  depends:
  - python >=3.13,<3.14.0a0
  - python_abi 3.13.* *_cp313
  - ucrt >=10.0.20348.0
  - vc >=14.2,<15
  - vc14_runtime >=14.29.30139
  - yaml >=0.2.5,<0.3.0a0
  license: MIT
  license_family: MIT
  purls:
  - pkg:pypi/pyyaml?source=hash-mapping
  size: 182783
  timestamp: 1737455202579
- conda: https://conda.anaconda.org/conda-forge/linux-64/pyzmq-26.4.0-py313h8e95178_0.conda
  sha256: 2d08a2fd383ae3d9eb1426d546bd5ae4606644be5ebf14a403beafdb45306aa0
  md5: 30887c086133d76386250ea4e9b46d4b
  depends:
  - __glibc >=2.17,<3.0.a0
  - libgcc >=13
  - libsodium >=1.0.20,<1.0.21.0a0
  - libstdcxx >=13
  - python >=3.13,<3.14.0a0
  - python_abi 3.13.* *_cp313
  - zeromq >=4.3.5,<4.4.0a0
  license: BSD-3-Clause
  license_family: BSD
  purls:
  - pkg:pypi/pyzmq?source=hash-mapping
  size: 385078
  timestamp: 1743831458342
- conda: https://conda.anaconda.org/conda-forge/osx-64/pyzmq-26.4.0-py313h2d45800_0.conda
  sha256: 70b051a73645aff4762d920f9e26b3cc820b8f6da0dad32d9fd085de20b044f0
  md5: 010570ceb0db93d8efb2b19c12cfd5c8
  depends:
  - __osx >=10.13
  - libcxx >=18
  - libsodium >=1.0.20,<1.0.21.0a0
  - python >=3.13,<3.14.0a0
  - python_abi 3.13.* *_cp313
  - zeromq >=4.3.5,<4.4.0a0
  license: BSD-3-Clause
  license_family: BSD
  purls:
  - pkg:pypi/pyzmq?source=hash-mapping
  size: 369021
  timestamp: 1743831469418
- conda: https://conda.anaconda.org/conda-forge/osx-arm64/pyzmq-26.4.0-py313he6960b1_0.conda
  sha256: 0e0ee756e1fb46456ff398ef77dce595411043836bc47a92d30c9240c9fcef87
  md5: 7f355f62656985be979c4c0003723d0a
  depends:
  - __osx >=11.0
  - libcxx >=18
  - libsodium >=1.0.20,<1.0.21.0a0
  - python >=3.13,<3.14.0a0
  - python >=3.13,<3.14.0a0 *_cp313
  - python_abi 3.13.* *_cp313
  - zeromq >=4.3.5,<4.4.0a0
  license: BSD-3-Clause
  license_family: BSD
  purls:
  - pkg:pypi/pyzmq?source=hash-mapping
  size: 369287
  timestamp: 1743831518822
- conda: https://conda.anaconda.org/conda-forge/win-64/pyzmq-26.4.0-py313h2100fd5_0.conda
  sha256: a4df396a30b654c9bee979c930a982289d610b9d8fc5dd0e0b581251609c9ec0
  md5: b4f6e525ad0101a84c79a2b444432726
  depends:
  - libsodium >=1.0.20,<1.0.21.0a0
  - python >=3.13,<3.14.0a0
  - python_abi 3.13.* *_cp313
  - ucrt >=10.0.20348.0
  - vc >=14.2,<15
  - vc14_runtime >=14.29.30139
  - zeromq >=4.3.5,<4.3.6.0a0
  license: BSD-3-Clause
  license_family: BSD
  purls:
  - pkg:pypi/pyzmq?source=hash-mapping
  size: 369170
  timestamp: 1743831922949
- pypi: https://files.pythonhosted.org/packages/f4/31/e9b6f04288dcd3fa60cb3179260d6dad81b92aef3063d679ac7d80a827ea/rdflib-7.1.4-py3-none-any.whl
  name: rdflib
  version: 7.1.4
  sha256: 72f4adb1990fa5241abd22ddaf36d7cafa5d91d9ff2ba13f3086d339b213d997
  requires_dist:
  - berkeleydb>=18.1.0,<19.0.0 ; extra == 'berkeleydb'
  - html5rdf>=1.2,<2 ; extra == 'html'
  - isodate>=0.7.2,<1.0.0 ; python_full_version < '3.11'
  - lxml>=4.3,<6.0 ; extra == 'lxml'
  - networkx>=2,<4 ; extra == 'networkx'
  - orjson>=3.9.14,<4 ; extra == 'orjson'
  - pyparsing>=2.1.0,<4
  requires_python: '>=3.8.1,<4.0.0'
- conda: https://conda.anaconda.org/conda-forge/linux-64/readline-8.2-h8c095d6_2.conda
  sha256: 2d6d0c026902561ed77cd646b5021aef2d4db22e57a5b0178dfc669231e06d2c
  md5: 283b96675859b20a825f8fa30f311446
  depends:
  - libgcc >=13
  - ncurses >=6.5,<7.0a0
  license: GPL-3.0-only
  license_family: GPL
  purls: []
  size: 282480
  timestamp: 1740379431762
- conda: https://conda.anaconda.org/conda-forge/osx-64/readline-8.2-h7cca4af_2.conda
  sha256: 53017e80453c4c1d97aaf78369040418dea14cf8f46a2fa999f31bd70b36c877
  md5: 342570f8e02f2f022147a7f841475784
  depends:
  - ncurses >=6.5,<7.0a0
  license: GPL-3.0-only
  license_family: GPL
  purls: []
  size: 256712
  timestamp: 1740379577668
- conda: https://conda.anaconda.org/conda-forge/osx-arm64/readline-8.2-h1d1bf99_2.conda
  sha256: 7db04684d3904f6151eff8673270922d31da1eea7fa73254d01c437f49702e34
  md5: 63ef3f6e6d6d5c589e64f11263dc5676
  depends:
  - ncurses >=6.5,<7.0a0
  license: GPL-3.0-only
  license_family: GPL
  purls: []
  size: 252359
  timestamp: 1740379663071
- conda: https://conda.anaconda.org/conda-forge/noarch/referencing-0.36.2-pyh29332c3_0.conda
  sha256: e20909f474a6cece176dfc0dc1addac265deb5fa92ea90e975fbca48085b20c3
  md5: 9140f1c09dd5489549c6a33931b943c7
  depends:
  - attrs >=22.2.0
  - python >=3.9
  - rpds-py >=0.7.0
  - typing_extensions >=4.4.0
  - python
  license: MIT
  license_family: MIT
  purls:
  - pkg:pypi/referencing?source=hash-mapping
  size: 51668
  timestamp: 1737836872415
- pypi: https://files.pythonhosted.org/packages/f9/9b/335f9764261e915ed497fcdeb11df5dfd6f7bf257d4a6a2a686d80da4d54/requests-2.32.3-py3-none-any.whl
  name: requests
  version: 2.32.3
  sha256: 70761cfe03c773ceb22aa2f671b4757976145175cdfca038c02654d061d6dcc6
  requires_dist:
  - charset-normalizer>=2,<4
  - idna>=2.5,<4
  - urllib3>=1.21.1,<3
  - certifi>=2017.4.17
  - pysocks>=1.5.6,!=1.5.7 ; extra == 'socks'
  - chardet>=3.0.2,<6 ; extra == 'use-chardet-on-py3'
  requires_python: '>=3.8'
- conda: https://conda.anaconda.org/conda-forge/noarch/requests-2.32.3-pyhd8ed1ab_1.conda
  sha256: d701ca1136197aa121bbbe0e8c18db6b5c94acbd041c2b43c70e5ae104e1d8ad
  md5: a9b9368f3701a417eac9edbcae7cb737
  depends:
  - certifi >=2017.4.17
  - charset-normalizer >=2,<4
  - idna >=2.5,<4
  - python >=3.9
  - urllib3 >=1.21.1,<3
  constrains:
  - chardet >=3.0.2,<6
  license: Apache-2.0
  license_family: APACHE
  purls:
  - pkg:pypi/requests?source=hash-mapping
  size: 58723
  timestamp: 1733217126197
- conda: https://conda.anaconda.org/conda-forge/noarch/rfc3339-validator-0.1.4-pyhd8ed1ab_1.conda
  sha256: 2e4372f600490a6e0b3bac60717278448e323cab1c0fecd5f43f7c56535a99c5
  md5: 36de09a8d3e5d5e6f4ee63af49e59706
  depends:
  - python >=3.9
  - six
  license: MIT
  license_family: MIT
  purls:
  - pkg:pypi/rfc3339-validator?source=hash-mapping
  size: 10209
  timestamp: 1733600040800
- conda: https://conda.anaconda.org/conda-forge/noarch/rfc3986-validator-0.1.1-pyh9f0ad1d_0.tar.bz2
  sha256: 2a5b495a1de0f60f24d8a74578ebc23b24aa53279b1ad583755f223097c41c37
  md5: 912a71cc01012ee38e6b90ddd561e36f
  depends:
  - python
  license: MIT
  license_family: MIT
  purls:
  - pkg:pypi/rfc3986-validator?source=hash-mapping
  size: 7818
  timestamp: 1598024297745
- conda: https://conda.anaconda.org/conda-forge/noarch/rich-14.0.0-pyh29332c3_0.conda
  sha256: d10e2b66a557ec6296844e04686db87818b0df87d73c06388f2332fda3f7d2d5
  md5: 202f08242192ce3ed8bdb439ba40c0fe
  depends:
  - markdown-it-py >=2.2.0
  - pygments >=2.13.0,<3.0.0
  - python >=3.9
  - typing_extensions >=4.0.0,<5.0.0
  - python
  license: MIT
  license_family: MIT
  purls:
  - pkg:pypi/rich?source=hash-mapping
  size: 200323
  timestamp: 1743371105291
- conda: https://conda.anaconda.org/conda-forge/linux-64/rpds-py-0.25.1-py313h4b2b08d_0.conda
  sha256: 2efdf436726331563221b41413cfa580df960c929f0e75619775cda880d59bd3
  md5: 109d190262b861bb608b7c977c6971ff
  depends:
  - python
  - libgcc >=13
  - __glibc >=2.17,<3.0.a0
  - python_abi 3.13.* *_cp313
  constrains:
  - __glibc >=2.17
  license: MIT
  license_family: MIT
  purls:
  - pkg:pypi/rpds-py?source=hash-mapping
  size: 391302
  timestamp: 1747837838085
- conda: https://conda.anaconda.org/conda-forge/osx-64/rpds-py-0.25.1-py313hb35714d_0.conda
  sha256: 318f65abb743ee3f80e9b74bf0aee8f69134d9b97c218fc0c3ba8e9b07d8f170
  md5: c99c56b5536b1e367c57acd7a88082f9
  depends:
  - python
  - __osx >=10.13
  - python_abi 3.13.* *_cp313
  constrains:
  - __osx >=10.13
  license: MIT
  license_family: MIT
  purls:
  - pkg:pypi/rpds-py?source=hash-mapping
  size: 370871
  timestamp: 1747837744984
- conda: https://conda.anaconda.org/conda-forge/osx-arm64/rpds-py-0.25.1-py313hf3ab51e_0.conda
  sha256: 00c61b2054307fb60feaeb1d21515acb6ee917ff73cfc622fef55d4c24a32767
  md5: 1df95fc541f0881e89dc4a52bd53b9ee
  depends:
  - python
  - python 3.13.* *_cp313
  - __osx >=11.0
  - python_abi 3.13.* *_cp313
  constrains:
  - __osx >=11.0
  license: MIT
  license_family: MIT
  purls:
  - pkg:pypi/rpds-py?source=hash-mapping
  size: 360004
  timestamp: 1747837756479
- conda: https://conda.anaconda.org/conda-forge/win-64/rpds-py-0.25.1-py313ha8a9a3c_0.conda
  sha256: f9a4e4e57fb6b6f82a70f533edc5b2be1084770b6cd99913713ab856886da7d9
  md5: 16d91b61a62fa344b9c1200b13925fbd
  depends:
  - python
  - vc >=14.2,<15
  - vc14_runtime >=14.29.30139
  - ucrt >=10.0.20348.0
  - vc >=14.2,<15
  - vc14_runtime >=14.29.30139
  - ucrt >=10.0.20348.0
  - python_abi 3.13.* *_cp313
  license: MIT
  license_family: MIT
  purls:
  - pkg:pypi/rpds-py?source=hash-mapping
  size: 252641
  timestamp: 1747837734433
- conda: https://conda.anaconda.org/conda-forge/linux-64/secretstorage-3.3.3-py313h78bf25f_3.conda
  sha256: 7f548e147e14ce743a796aa5f26aba11f82c14ab53ab25b48f35974ca48f6ac7
  md5: 813e01c086f6c4e134e13ef25b02df8c
  depends:
  - cryptography
  - dbus
  - jeepney >=0.6
  - python >=3.13.0rc1,<3.14.0a0
  - python_abi 3.13.* *_cp313
  license: BSD-3-Clause
  license_family: BSD
  purls:
  - pkg:pypi/secretstorage?source=hash-mapping
  size: 32074
  timestamp: 1725915738039
- pypi: https://files.pythonhosted.org/packages/a6/24/4d91e05817e92e3a61c8a21e08fd0f390f5301f1c448b137c57c4bc6e543/semver-3.0.4-py3-none-any.whl
  name: semver
  version: 3.0.4
  sha256: 9c824d87ba7f7ab4a1890799cec8596f15c1241cb473404ea1cb0c55e4b04746
  requires_python: '>=3.7'
- conda: https://conda.anaconda.org/conda-forge/noarch/send2trash-1.8.3-pyh0d859eb_1.conda
  sha256: 00926652bbb8924e265caefdb1db100f86a479e8f1066efe395d5552dde54d02
  md5: 938c8de6b9de091997145b3bf25cdbf9
  depends:
  - __linux
  - python >=3.9
  license: BSD-3-Clause
  license_family: BSD
  purls:
  - pkg:pypi/send2trash?source=hash-mapping
  size: 22736
  timestamp: 1733322148326
- conda: https://conda.anaconda.org/conda-forge/noarch/send2trash-1.8.3-pyh31c8845_1.conda
  sha256: 5282eb5b462502c38df8cb37cd1542c5bbe26af2453a18a0a0602d084ca39f53
  md5: e67b1b1fa7a79ff9e8e326d0caf55854
  depends:
  - __osx
  - pyobjc-framework-cocoa
  - python >=3.9
  license: BSD-3-Clause
  license_family: BSD
  purls:
  - pkg:pypi/send2trash?source=hash-mapping
  size: 23100
  timestamp: 1733322309409
- conda: https://conda.anaconda.org/conda-forge/noarch/send2trash-1.8.3-pyh5737063_1.conda
  sha256: ba8b93df52e0d625177907852340d735026c81118ac197f61f1f5baea19071ad
  md5: e6a4e906051565caf5fdae5b0415b654
  depends:
  - __win
  - python >=3.9
  - pywin32
  license: BSD-3-Clause
  license_family: BSD
  purls:
  - pkg:pypi/send2trash?source=hash-mapping
  size: 23359
  timestamp: 1733322590167
- conda: https://conda.anaconda.org/conda-forge/noarch/setuptools-80.8.0-pyhff2d567_0.conda
  sha256: 56ce31d15786e1df2f1105076f3650cd7c1892e0afeeb9aa92a08d2551af2e34
  md5: ea075e94dc0106c7212128b6a25bbc4c
  depends:
  - python >=3.9
  license: MIT
  license_family: MIT
  purls:
  - pkg:pypi/setuptools?source=hash-mapping
  size: 748621
  timestamp: 1747807014292
- conda: https://conda.anaconda.org/conda-forge/noarch/shellingham-1.5.4-pyhd8ed1ab_1.conda
  sha256: 0557c090913aa63cdbe821dbdfa038a321b488e22bc80196c4b3b1aace4914ef
  md5: 7c3c2a0f3ebdea2bbc35538d162b43bf
  depends:
  - python >=3.9
  license: MIT
  license_family: MIT
  purls:
  - pkg:pypi/shellingham?source=compressed-mapping
  size: 14462
  timestamp: 1733301007770
- pypi: https://files.pythonhosted.org/packages/b7/ce/149a00dd41f10bc29e5921b496af8b574d8413afcd5e30dfa0ed46c2cc5e/six-1.17.0-py2.py3-none-any.whl
  name: six
  version: 1.17.0
  sha256: 4721f391ed90541fddacab5acf947aa0d3dc7d27b2e1e8eda2be8970586c3274
  requires_python: '>=2.7,!=3.0.*,!=3.1.*,!=3.2.*'
- conda: https://conda.anaconda.org/conda-forge/noarch/six-1.17.0-pyhd8ed1ab_0.conda
  sha256: 41db0180680cc67c3fa76544ffd48d6a5679d96f4b71d7498a759e94edc9a2db
  md5: a451d576819089b0d672f18768be0f65
  depends:
  - python >=3.9
  license: MIT
  license_family: MIT
  purls:
  - pkg:pypi/six?source=hash-mapping
  size: 16385
  timestamp: 1733381032766
- conda: https://conda.anaconda.org/conda-forge/noarch/sniffio-1.3.1-pyhd8ed1ab_1.conda
  sha256: c2248418c310bdd1719b186796ae50a8a77ce555228b6acd32768e2543a15012
  md5: bf7a226e58dfb8346c70df36065d86c9
  depends:
  - python >=3.9
  license: Apache-2.0
  license_family: Apache
  purls:
  - pkg:pypi/sniffio?source=hash-mapping
  size: 15019
  timestamp: 1733244175724
- conda: https://conda.anaconda.org/conda-forge/noarch/soupsieve-2.7-pyhd8ed1ab_0.conda
  sha256: 7518506cce9a736042132f307b3f4abce63bf076f5fb07c1f4e506c0b214295a
  md5: fb32097c717486aa34b38a9db57eb49e
  depends:
  - python >=3.9
  license: MIT
  license_family: MIT
  purls:
  - pkg:pypi/soupsieve?source=hash-mapping
  size: 37773
  timestamp: 1746563720271
- conda: https://conda.anaconda.org/conda-forge/noarch/stack_data-0.6.3-pyhd8ed1ab_1.conda
  sha256: 570da295d421661af487f1595045760526964f41471021056e993e73089e9c41
  md5: b1b505328da7a6b246787df4b5a49fbc
  depends:
  - asttokens
  - executing
  - pure_eval
  - python >=3.9
  license: MIT
  license_family: MIT
  purls:
  - pkg:pypi/stack-data?source=hash-mapping
  size: 26988
  timestamp: 1733569565672
- conda: https://conda.anaconda.org/conda-forge/noarch/terminado-0.18.1-pyh0d859eb_0.conda
  sha256: b300557c0382478cf661ddb520263508e4b3b5871b471410450ef2846e8c352c
  md5: efba281bbdae5f6b0a1d53c6d4a97c93
  depends:
  - __linux
  - ptyprocess
  - python >=3.8
  - tornado >=6.1.0
  license: BSD-2-Clause
  license_family: BSD
  purls:
  - pkg:pypi/terminado?source=hash-mapping
  size: 22452
  timestamp: 1710262728753
- conda: https://conda.anaconda.org/conda-forge/noarch/terminado-0.18.1-pyh31c8845_0.conda
  sha256: 4daae56fc8da17784578fbdd064f17e3b3076b394730a14119e571707568dc8a
  md5: 00b54981b923f5aefcd5e8547de056d5
  depends:
  - __osx
  - ptyprocess
  - python >=3.8
  - tornado >=6.1.0
  license: BSD-2-Clause
  license_family: BSD
  purls:
  - pkg:pypi/terminado?source=hash-mapping
  size: 22717
  timestamp: 1710265922593
- conda: https://conda.anaconda.org/conda-forge/noarch/terminado-0.18.1-pyh5737063_0.conda
  sha256: 8cb078291fd7882904e3de594d299c8de16dd3af7405787fce6919a385cfc238
  md5: 4abd500577430a942a995fd0d09b76a2
  depends:
  - __win
  - python >=3.8
  - pywinpty >=1.1.0
  - tornado >=6.1.0
  license: BSD-2-Clause
  license_family: BSD
  purls:
  - pkg:pypi/terminado?source=hash-mapping
  size: 22883
  timestamp: 1710262943966
- conda: https://conda.anaconda.org/conda-forge/noarch/tinycss2-1.4.0-pyhd8ed1ab_0.conda
  sha256: cad582d6f978276522f84bd209a5ddac824742fe2d452af6acf900f8650a73a2
  md5: f1acf5fdefa8300de697982bcb1761c9
  depends:
  - python >=3.5
  - webencodings >=0.4
  license: BSD-3-Clause
  license_family: BSD
  purls:
  - pkg:pypi/tinycss2?source=hash-mapping
  size: 28285
  timestamp: 1729802975370
- conda: https://conda.anaconda.org/conda-forge/linux-64/tk-8.6.13-noxft_h4845f30_101.conda
  sha256: e0569c9caa68bf476bead1bed3d79650bb080b532c64a4af7d8ca286c08dea4e
  md5: d453b98d9c83e71da0741bb0ff4d76bc
  depends:
  - libgcc-ng >=12
  - libzlib >=1.2.13,<2.0.0a0
  license: TCL
  license_family: BSD
  purls: []
  size: 3318875
  timestamp: 1699202167581
- conda: https://conda.anaconda.org/conda-forge/osx-64/tk-8.6.13-h1abcd95_1.conda
  sha256: 30412b2e9de4ff82d8c2a7e5d06a15f4f4fef1809a72138b6ccb53a33b26faf5
  md5: bf830ba5afc507c6232d4ef0fb1a882d
  depends:
  - libzlib >=1.2.13,<2.0.0a0
  license: TCL
  license_family: BSD
  purls: []
  size: 3270220
  timestamp: 1699202389792
- conda: https://conda.anaconda.org/conda-forge/osx-arm64/tk-8.6.13-h5083fa2_1.conda
  sha256: 72457ad031b4c048e5891f3f6cb27a53cb479db68a52d965f796910e71a403a8
  md5: b50a57ba89c32b62428b71a875291c9b
  depends:
  - libzlib >=1.2.13,<2.0.0a0
  license: TCL
  license_family: BSD
  purls: []
  size: 3145523
  timestamp: 1699202432999
- conda: https://conda.anaconda.org/conda-forge/win-64/tk-8.6.13-h5226925_1.conda
  sha256: 2c4e914f521ccb2718946645108c9bd3fc3216ba69aea20c2c3cedbd8db32bb1
  md5: fc048363eb8f03cd1737600a5d08aafe
  depends:
  - ucrt >=10.0.20348.0
  - vc >=14.2,<15
  - vc14_runtime >=14.29.30139
  license: TCL
  license_family: BSD
  purls: []
  size: 3503410
  timestamp: 1699202577803
- conda: https://conda.anaconda.org/conda-forge/noarch/tomli-2.2.1-pyhd8ed1ab_1.conda
  sha256: 18636339a79656962723077df9a56c0ac7b8a864329eb8f847ee3d38495b863e
  md5: ac944244f1fed2eb49bae07193ae8215
  depends:
  - python >=3.9
  license: MIT
  license_family: MIT
  purls:
  - pkg:pypi/tomli?source=hash-mapping
  size: 19167
  timestamp: 1733256819729
- conda: https://conda.anaconda.org/conda-forge/noarch/tomli-w-1.2.0-pyhd8ed1ab_0.conda
  sha256: 304834f2438017921d69f05b3f5a6394b42dc89a90a6128a46acbf8160d377f6
  md5: 32e37e8fe9ef45c637ee38ad51377769
  depends:
  - python >=3.9
  license: MIT
  license_family: MIT
  purls:
  - pkg:pypi/tomli-w?source=hash-mapping
  size: 12680
  timestamp: 1736962345843
- conda: https://conda.anaconda.org/conda-forge/noarch/tomlkit-0.13.2-pyha770c72_1.conda
  sha256: 986fae65f5568e95dbf858d08d77a0f9cca031345a98550f1d4b51d36d8811e2
  md5: 1d9ab4fc875c52db83f9c9b40af4e2c8
  depends:
  - python >=3.9
  license: MIT
  license_family: MIT
  purls:
  - pkg:pypi/tomlkit?source=hash-mapping
  size: 37372
  timestamp: 1733230836889
- conda: https://conda.anaconda.org/conda-forge/linux-64/tornado-6.5.1-py313h536fd9c_0.conda
  sha256: 282c9c3380217119c779fc4c432b0e4e1e42e9a6265bfe36b6f17f6b5d4e6614
  md5: e9434a5155db25c38ade26f71a2f5a48
  depends:
  - __glibc >=2.17,<3.0.a0
  - libgcc >=13
  - python >=3.13,<3.14.0a0
  - python_abi 3.13.* *_cp313
  license: Apache-2.0
  license_family: Apache
  purls:
  - pkg:pypi/tornado?source=hash-mapping
  size: 873269
  timestamp: 1748003477089
- conda: https://conda.anaconda.org/conda-forge/osx-64/tornado-6.5.1-py313h63b0ddb_0.conda
  sha256: 16dc65432ce637d64475c4f02233be2d905edac9c1dba25419bfd5b8055d52b4
  md5: 7554d07cbe64f41c73a403e99bccf3c6
  depends:
  - __osx >=10.13
  - python >=3.13,<3.14.0a0
  - python_abi 3.13.* *_cp313
  license: Apache-2.0
  license_family: Apache
  purls:
  - pkg:pypi/tornado?source=hash-mapping
  size: 874905
  timestamp: 1748003585372
- conda: https://conda.anaconda.org/conda-forge/osx-arm64/tornado-6.5.1-py313h90d716c_0.conda
  sha256: 29c623cfb1f9ea7c1d865cf5f52ae6faa6497ceddbe7841ae27901a21f8cf79f
  md5: 1ab3bef3e9aa0bba9eee2dfbedab1dba
  depends:
  - __osx >=11.0
  - python >=3.13,<3.14.0a0
  - python >=3.13,<3.14.0a0 *_cp313
  - python_abi 3.13.* *_cp313
  license: Apache-2.0
  license_family: Apache
  purls:
  - pkg:pypi/tornado?source=hash-mapping
  size: 874352
  timestamp: 1748003547444
- conda: https://conda.anaconda.org/conda-forge/win-64/tornado-6.5.1-py313ha7868ed_0.conda
  sha256: 4d5511a98b3450157f40479eb3d00bbf3c4741c97149e2914258f71715c5cb47
  md5: a6a7c54e5dfc3bfad645e714cc14854c
  depends:
  - python >=3.13,<3.14.0a0
  - python_abi 3.13.* *_cp313
  - ucrt >=10.0.20348.0
  - vc >=14.2,<15
  - vc14_runtime >=14.29.30139
  license: Apache-2.0
  license_family: Apache
  purls:
  - pkg:pypi/tornado?source=hash-mapping
  size: 878044
  timestamp: 1748003914685
- conda: https://conda.anaconda.org/conda-forge/noarch/traitlets-5.14.3-pyhd8ed1ab_1.conda
  sha256: f39a5620c6e8e9e98357507262a7869de2ae8cc07da8b7f84e517c9fd6c2b959
  md5: 019a7385be9af33791c989871317e1ed
  depends:
  - python >=3.9
  license: BSD-3-Clause
  license_family: BSD
  purls:
  - pkg:pypi/traitlets?source=hash-mapping
  size: 110051
  timestamp: 1733367480074
- conda: https://conda.anaconda.org/conda-forge/noarch/trove-classifiers-2025.5.9.12-pyhd8ed1ab_0.conda
  sha256: 455b7b0dc0cf7e4a6fcc41455b4fd7f646b3b842e6dc0d894438366827d7d9b2
  md5: 764db08a8d868de9e377d88277c75d83
  depends:
  - python >=3.9
  license: Apache-2.0
  license_family: Apache
  purls:
  - pkg:pypi/trove-classifiers?source=hash-mapping
  size: 19516
  timestamp: 1746817031708
- conda: https://conda.anaconda.org/conda-forge/noarch/types-python-dateutil-2.9.0.20250516-pyhd8ed1ab_0.conda
  sha256: 0fb78e97cad71ebf911958bf97777ec958a64a4621615a4dcc3ffb52cda7c6d0
  md5: e3465397ca4b5b60ba9fbc92ef0672f9
  depends:
  - python >=3.9
  license: Apache-2.0 AND MIT
  purls:
  - pkg:pypi/types-python-dateutil?source=hash-mapping
  size: 22634
  timestamp: 1747417327584
- conda: https://conda.anaconda.org/conda-forge/noarch/typing-extensions-4.13.2-h0e9735f_0.conda
  sha256: 4865fce0897d3cb0ffc8998219157a8325f6011c136e6fd740a9a6b169419296
  md5: 568ed1300869dca0ba09fb750cda5dbb
  depends:
  - typing_extensions ==4.13.2 pyh29332c3_0
  license: PSF-2.0
  license_family: PSF
  purls: []
  size: 89900
  timestamp: 1744302253997
- conda: https://conda.anaconda.org/conda-forge/noarch/typing_extensions-4.13.2-pyh29332c3_0.conda
  sha256: a8aaf351e6461de0d5d47e4911257e25eec2fa409d71f3b643bb2f748bde1c08
  md5: 83fc6ae00127671e301c9f44254c31b8
  depends:
  - python >=3.9
  - python
  license: PSF-2.0
  license_family: PSF
  purls:
  - pkg:pypi/typing-extensions?source=compressed-mapping
  size: 52189
  timestamp: 1744302253997
- conda: https://conda.anaconda.org/conda-forge/noarch/typing_utils-0.1.0-pyhd8ed1ab_1.conda
  sha256: 3088d5d873411a56bf988eee774559335749aed6f6c28e07bf933256afb9eb6c
  md5: f6d7aa696c67756a650e91e15e88223c
  depends:
  - python >=3.9
  license: Apache-2.0
  license_family: APACHE
  purls:
  - pkg:pypi/typing-utils?source=hash-mapping
  size: 15183
  timestamp: 1733331395943
- pypi: https://files.pythonhosted.org/packages/5c/23/c7abc0ca0a1526a0774eca151daeb8de62ec457e77262b66b359c3c7679e/tzdata-2025.2-py2.py3-none-any.whl
  name: tzdata
  version: '2025.2'
  sha256: 1a403fada01ff9221ca8044d701868fa132215d84beb92242d9acd2147f667a8
  requires_python: '>=2'
- conda: https://conda.anaconda.org/conda-forge/noarch/tzdata-2025b-h78e105d_0.conda
  sha256: 5aaa366385d716557e365f0a4e9c3fca43ba196872abbbe3d56bb610d131e192
  md5: 4222072737ccff51314b5ece9c7d6f5a
  license: LicenseRef-Public-Domain
  purls: []
  size: 122968
  timestamp: 1742727099393
- conda: https://conda.anaconda.org/conda-forge/win-64/ucrt-10.0.22621.0-h57928b3_1.conda
  sha256: db8dead3dd30fb1a032737554ce91e2819b43496a0db09927edf01c32b577450
  md5: 6797b005cd0f439c4c5c9ac565783700
  constrains:
  - vs2015_runtime >=14.29.30037
  license: LicenseRef-MicrosoftWindowsSDK10
  purls: []
  size: 559710
  timestamp: 1728377334097
- conda: https://conda.anaconda.org/conda-forge/linux-64/ukkonen-1.0.1-py313h33d0bda_5.conda
  sha256: 4edcb6a933bb8c03099ab2136118d5e5c25285e3fd2b0ff0fa781916c53a1fb7
  md5: 5bcffe10a500755da4a71cc0fb62a420
  depends:
  - __glibc >=2.17,<3.0.a0
  - cffi
  - libgcc >=13
  - libstdcxx >=13
  - python >=3.13.0rc1,<3.14.0a0
  - python_abi 3.13.* *_cp313
  license: MIT
  license_family: MIT
  purls:
  - pkg:pypi/ukkonen?source=hash-mapping
  size: 13916
  timestamp: 1725784177558
- conda: https://conda.anaconda.org/conda-forge/osx-64/ukkonen-1.0.1-py313h0c4e38b_5.conda
  sha256: 6abf14f984a1fc3641908cb7e96ba8f2ce56e6f81069852b384e1755f8f5225e
  md5: 6185cafe9e489071688304666923c2ad
  depends:
  - __osx >=10.13
  - cffi
  - libcxx >=17
  - python >=3.13.0rc1,<3.14.0a0
  - python_abi 3.13.* *_cp313
  license: MIT
  license_family: MIT
  purls:
  - pkg:pypi/ukkonen?source=hash-mapping
  size: 13126
  timestamp: 1725784265187
- conda: https://conda.anaconda.org/conda-forge/osx-arm64/ukkonen-1.0.1-py313hf9c7212_5.conda
  sha256: 482eac475928c031948790647ae10c2cb1d4a779c2e8f35f5fd1925561b13203
  md5: 8ddba23e26957f0afe5fc9236c73124a
  depends:
  - __osx >=11.0
  - cffi
  - libcxx >=17
  - python >=3.13.0rc1,<3.14.0a0
  - python >=3.13.0rc1,<3.14.0a0 *_cp313
  - python_abi 3.13.* *_cp313
  license: MIT
  license_family: MIT
  purls:
  - pkg:pypi/ukkonen?source=hash-mapping
  size: 13689
  timestamp: 1725784235751
- conda: https://conda.anaconda.org/conda-forge/win-64/ukkonen-1.0.1-py313h1ec8472_5.conda
  sha256: 4f57f2eccd5584421f1b4d8c96c167c1008cba660d7fab5bdec1de212a0e0ff0
  md5: 97337494471e4265a203327f9a194234
  depends:
  - cffi
  - python >=3.13.0rc1,<3.14.0a0
  - python_abi 3.13.* *_cp313
  - ucrt >=10.0.20348.0
  - vc >=14.2,<15
  - vc14_runtime >=14.29.30139
  license: MIT
  license_family: MIT
  purls:
  - pkg:pypi/ukkonen?source=hash-mapping
  size: 17210
  timestamp: 1725784604368
- conda: https://conda.anaconda.org/conda-forge/noarch/uri-template-1.3.0-pyhd8ed1ab_1.conda
  sha256: e0eb6c8daf892b3056f08416a96d68b0a358b7c46b99c8a50481b22631a4dfc0
  md5: e7cb0f5745e4c5035a460248334af7eb
  depends:
  - python >=3.9
  license: MIT
  license_family: MIT
  purls:
  - pkg:pypi/uri-template?source=hash-mapping
  size: 23990
  timestamp: 1733323714454
- pypi: https://files.pythonhosted.org/packages/6b/11/cc635220681e93a0183390e26485430ca2c7b5f9d33b15c74c2861cb8091/urllib3-2.4.0-py3-none-any.whl
  name: urllib3
  version: 2.4.0
  sha256: 4e16665048960a0900c702d4a66415956a584919c03361cac9f1df5c5dd7e813
  requires_dist:
  - brotli>=1.0.9 ; platform_python_implementation == 'CPython' and extra == 'brotli'
  - brotlicffi>=0.8.0 ; platform_python_implementation != 'CPython' and extra == 'brotli'
  - h2>=4,<5 ; extra == 'h2'
  - pysocks>=1.5.6,!=1.5.7,<2.0 ; extra == 'socks'
  - zstandard>=0.18.0 ; extra == 'zstd'
  requires_python: '>=3.9'
- conda: https://conda.anaconda.org/conda-forge/noarch/urllib3-2.4.0-pyhd8ed1ab_0.conda
  sha256: a25403b76f7f03ca1a906e1ef0f88521edded991b9897e7fed56a3e334b3db8c
  md5: c1e349028e0052c4eea844e94f773065
  depends:
  - brotli-python >=1.0.9
  - h2 >=4,<5
  - pysocks >=1.5.6,<2.0,!=1.5.7
  - python >=3.9
  - zstandard >=0.18.0
  license: MIT
  license_family: MIT
  purls:
  - pkg:pypi/urllib3?source=hash-mapping
  size: 100791
  timestamp: 1744323705540
- conda: https://conda.anaconda.org/conda-forge/noarch/userpath-1.9.2-pyhd8ed1ab_0.conda
  sha256: 26e53b42f7fa1127e6115a35b91c20e15f75984648b88f115136f27715d4a440
  md5: 946e3571aaa55e0870fec0dea13de3bf
  depends:
  - click
  - python >=3.9
  license: MIT
  license_family: MIT
  purls:
  - pkg:pypi/userpath?source=hash-mapping
  size: 14292
  timestamp: 1735925027874
- conda: https://conda.anaconda.org/conda-forge/linux-64/uv-0.7.7-h2f11bb8_0.conda
  sha256: 61808677fe2a0013ccb8a55516da29370d8ea20d7bbcfe31573d1804d1834298
  md5: ca22b78da353c6ffb3cb6ebfcd1f43b9
  depends:
  - libgcc >=13
  - libstdcxx >=13
  - libgcc >=13
  - __glibc >=2.17,<3.0.a0
  constrains:
  - __glibc >=2.17
  license: Apache-2.0 OR MIT
  purls: []
  size: 13999361
  timestamp: 1747959300069
- conda: https://conda.anaconda.org/conda-forge/osx-64/uv-0.7.7-h6914f18_0.conda
  sha256: 935b5f3d3558cc1a132c1d60bf8335cd076ffefa89d8bd9562d39cffc22910a1
  md5: 525d1f5b77edac542ee96fec3914af15
  depends:
  - libcxx >=18
  - __osx >=10.13
  constrains:
  - __osx >=10.13
  license: Apache-2.0 OR MIT
  purls: []
  size: 14003259
  timestamp: 1747958943694
- conda: https://conda.anaconda.org/conda-forge/osx-arm64/uv-0.7.7-hb4c02be_0.conda
  sha256: e5d5cc047f4d22d759a6d3249d5496f95643f05f66fe9b045f3d795fde37d499
  md5: d0c23950777c302192c325a3b1d5d91d
  depends:
  - libcxx >=18
  - __osx >=11.0
  constrains:
  - __osx >=11.0
  license: Apache-2.0 OR MIT
  purls: []
  size: 12633277
  timestamp: 1747958995941
- conda: https://conda.anaconda.org/conda-forge/win-64/uv-0.7.7-he6717ee_0.conda
  sha256: 24a6505d8a71b740f965bbeabd361e90de020527979e305b1fed3cb298740016
  md5: fecfda5bc22db6be65f62217f30beeb4
  depends:
  - vc >=14.2,<15
  - vc14_runtime >=14.29.30139
  - ucrt >=10.0.20348.0
  - vc >=14.2,<15
  - vc14_runtime >=14.29.30139
  - ucrt >=10.0.20348.0
  license: Apache-2.0 OR MIT
  purls: []
  size: 15468590
  timestamp: 1747959031999
- conda: https://conda.anaconda.org/conda-forge/win-64/vc-14.3-h2b53caa_26.conda
  sha256: 7a685b5c37e9713fa314a0d26b8b1d7a2e6de5ab758698199b5d5b6dba2e3ce1
  md5: d3f0381e38093bde620a8d85f266ae55
  depends:
  - vc14_runtime >=14.42.34433
  track_features:
  - vc14
  license: BSD-3-Clause
  license_family: BSD
  purls: []
  size: 17893
  timestamp: 1743195261486
- conda: https://conda.anaconda.org/conda-forge/win-64/vc14_runtime-14.42.34438-hfd919c2_26.conda
  sha256: 30dcb71bb166e351aadbdc18f1718757c32cdaa0e1e5d9368469ee44f6bf4709
  md5: 91651a36d31aa20c7ba36299fb7068f4
  depends:
  - ucrt >=10.0.20348.0
  constrains:
  - vs2015_runtime 14.42.34438.* *_26
  license: LicenseRef-MicrosoftVisualCpp2015-2022Runtime
  license_family: Proprietary
  purls: []
  size: 750733
  timestamp: 1743195092905
- conda: https://conda.anaconda.org/conda-forge/noarch/virtualenv-20.31.2-pyhd8ed1ab_0.conda
  sha256: 763dc774200b2eebdf5437b112834c5455a1dd1c9b605340696950277ff36729
  md5: c0600c1b374efa7a1ff444befee108ca
  depends:
  - distlib >=0.3.7,<1
  - filelock >=3.12.2,<4
  - platformdirs >=3.9.1,<5
  - python >=3.9
  license: MIT
  license_family: MIT
  purls:
  - pkg:pypi/virtualenv?source=hash-mapping
  size: 4133755
  timestamp: 1746781585998
- conda: https://conda.anaconda.org/conda-forge/win-64/vs2015_runtime-14.42.34438-h7142326_26.conda
  sha256: 432f2937206f1ad4a77e39f84fabc1ce7d2472b669836fb72bd2bfd19a2defc9
  md5: 3357e4383dbce31eed332008ede242ab
  depends:
  - vc14_runtime >=14.42.34438
  license: BSD-3-Clause
  license_family: BSD
  purls: []
  size: 17873
  timestamp: 1743195097269
- conda: https://conda.anaconda.org/conda-forge/noarch/wcwidth-0.2.13-pyhd8ed1ab_1.conda
  sha256: f21e63e8f7346f9074fd00ca3b079bd3d2fa4d71f1f89d5b6934bf31446dc2a5
  md5: b68980f2495d096e71c7fd9d7ccf63e6
  depends:
  - python >=3.9
  license: MIT
  license_family: MIT
  purls:
  - pkg:pypi/wcwidth?source=hash-mapping
  size: 32581
  timestamp: 1733231433877
- conda: https://conda.anaconda.org/conda-forge/noarch/webcolors-24.11.1-pyhd8ed1ab_0.conda
  sha256: 08315dc2e61766a39219b2d82685fc25a56b2817acf84d5b390176080eaacf99
  md5: b49f7b291e15494aafb0a7d74806f337
  depends:
  - python >=3.9
  license: BSD-3-Clause
  license_family: BSD
  purls:
  - pkg:pypi/webcolors?source=hash-mapping
  size: 18431
  timestamp: 1733359823938
- conda: https://conda.anaconda.org/conda-forge/noarch/webencodings-0.5.1-pyhd8ed1ab_3.conda
  sha256: 19ff205e138bb056a46f9e3839935a2e60bd1cf01c8241a5e172a422fed4f9c6
  md5: 2841eb5bfc75ce15e9a0054b98dcd64d
  depends:
  - python >=3.9
  license: BSD-3-Clause
  license_family: BSD
  purls:
  - pkg:pypi/webencodings?source=hash-mapping
  size: 15496
  timestamp: 1733236131358
- conda: https://conda.anaconda.org/conda-forge/noarch/websocket-client-1.8.0-pyhd8ed1ab_1.conda
  sha256: 1dd84764424ffc82030c19ad70607e6f9e3b9cb8e633970766d697185652053e
  md5: 84f8f77f0a9c6ef401ee96611745da8f
  depends:
  - python >=3.9
  license: Apache-2.0
  license_family: APACHE
  purls:
  - pkg:pypi/websocket-client?source=hash-mapping
  size: 46718
  timestamp: 1733157432924
- conda: https://conda.anaconda.org/conda-forge/noarch/widgetsnbextension-4.0.14-pyhd8ed1ab_0.conda
  sha256: 7df3620c88343f2d960a58a81b79d4e4aa86ab870249e7165db7c3e2971a2664
  md5: 2f1f99b13b9d2a03570705030a0b3e7c
  depends:
  - python >=3.9
  license: BSD-3-Clause
  license_family: BSD
  purls:
  - pkg:pypi/widgetsnbextension?source=compressed-mapping
  size: 889285
  timestamp: 1744291155057
- conda: https://conda.anaconda.org/conda-forge/noarch/win_inet_pton-1.1.0-pyh7428d3b_8.conda
  sha256: 93807369ab91f230cf9e6e2a237eaa812492fe00face5b38068735858fba954f
  md5: 46e441ba871f524e2b067929da3051c2
  depends:
  - __win
  - python >=3.9
  license: LicenseRef-Public-Domain
  purls:
  - pkg:pypi/win-inet-pton?source=hash-mapping
  size: 9555
  timestamp: 1733130678956
- conda: https://conda.anaconda.org/conda-forge/win-64/winpty-0.4.3-4.tar.bz2
  sha256: 9df10c5b607dd30e05ba08cbd940009305c75db242476f4e845ea06008b0a283
  md5: 1cee351bf20b830d991dbe0bc8cd7dfe
  license: MIT
  license_family: MIT
  purls: []
  size: 1176306
- conda: https://conda.anaconda.org/conda-forge/linux-64/yaml-0.2.5-h7f98852_2.tar.bz2
  sha256: a4e34c710eeb26945bdbdaba82d3d74f60a78f54a874ec10d373811a5d217535
  md5: 4cb3ad778ec2d5a7acbdf254eb1c42ae
  depends:
  - libgcc-ng >=9.4.0
  license: MIT
  license_family: MIT
  purls: []
  size: 89141
  timestamp: 1641346969816
- conda: https://conda.anaconda.org/conda-forge/osx-64/yaml-0.2.5-h0d85af4_2.tar.bz2
  sha256: 5301417e2c8dea45b401ffee8df3957d2447d4ce80c83c5ff151fc6bfe1c4148
  md5: d7e08fcf8259d742156188e8762b4d20
  license: MIT
  license_family: MIT
  purls: []
  size: 84237
  timestamp: 1641347062780
- conda: https://conda.anaconda.org/conda-forge/osx-arm64/yaml-0.2.5-h3422bc3_2.tar.bz2
  sha256: 93181a04ba8cfecfdfb162fc958436d868cc37db504c58078eab4c1a3e57fbb7
  md5: 4bb3f014845110883a3c5ee811fd84b4
  license: MIT
  license_family: MIT
  purls: []
  size: 88016
  timestamp: 1641347076660
- conda: https://conda.anaconda.org/conda-forge/win-64/yaml-0.2.5-h8ffe710_2.tar.bz2
  sha256: 4e2246383003acbad9682c7c63178e2e715ad0eb84f03a8df1fbfba455dfedc5
  md5: adbfb9f45d1004a26763652246a33764
  depends:
  - vc >=14.1,<15.0a0
  - vs2015_runtime >=14.16.27012
  license: MIT
  license_family: MIT
  purls: []
  size: 63274
  timestamp: 1641347623319
- conda: https://conda.anaconda.org/conda-forge/linux-64/zeromq-4.3.5-h3b0a872_7.conda
  sha256: a4dc72c96848f764bb5a5176aa93dd1e9b9e52804137b99daeebba277b31ea10
  md5: 3947a35e916fcc6b9825449affbf4214
  depends:
  - __glibc >=2.17,<3.0.a0
  - krb5 >=1.21.3,<1.22.0a0
  - libgcc >=13
  - libsodium >=1.0.20,<1.0.21.0a0
  - libstdcxx >=13
  license: MPL-2.0
  license_family: MOZILLA
  purls: []
  size: 335400
  timestamp: 1731585026517
- conda: https://conda.anaconda.org/conda-forge/osx-64/zeromq-4.3.5-h7130eaa_7.conda
  sha256: b932dce8c9de9a8ffbf0db0365d29677636e599f7763ca51e554c43a0c5f8389
  md5: 6a0a76cd2b3d575e1b7aaeb283b9c3ed
  depends:
  - __osx >=10.13
  - krb5 >=1.21.3,<1.22.0a0
  - libcxx >=18
  - libsodium >=1.0.20,<1.0.21.0a0
  license: MPL-2.0
  license_family: MOZILLA
  purls: []
  size: 292112
  timestamp: 1731585246902
- conda: https://conda.anaconda.org/conda-forge/osx-arm64/zeromq-4.3.5-hc1bb282_7.conda
  sha256: 9e585569fe2e7d3bea71972cd4b9f06b1a7ab8fa7c5139f92a31cbceecf25a8a
  md5: f7e6b65943cb73bce0143737fded08f1
  depends:
  - __osx >=11.0
  - krb5 >=1.21.3,<1.22.0a0
  - libcxx >=18
  - libsodium >=1.0.20,<1.0.21.0a0
  license: MPL-2.0
  license_family: MOZILLA
  purls: []
  size: 281565
  timestamp: 1731585108039
- conda: https://conda.anaconda.org/conda-forge/win-64/zeromq-4.3.5-ha9f60a1_7.conda
  sha256: 15cc8e2162d0a33ffeb3f7b7c7883fd830c54a4b1be6a4b8c7ee1f4fef0088fb
  md5: e03f2c245a5ee6055752465519363b1c
  depends:
  - krb5 >=1.21.3,<1.22.0a0
  - libsodium >=1.0.20,<1.0.21.0a0
  - ucrt >=10.0.20348.0
  - vc >=14.2,<15
  - vc14_runtime >=14.29.30139
  license: MPL-2.0
  license_family: MOZILLA
  purls: []
  size: 2527503
  timestamp: 1731585151036
- conda: https://conda.anaconda.org/conda-forge/noarch/zipp-3.21.0-pyhd8ed1ab_1.conda
  sha256: 567c04f124525c97a096b65769834b7acb047db24b15a56888a322bf3966c3e1
  md5: 0c3cc595284c5e8f0f9900a9b228a332
  depends:
  - python >=3.9
  license: MIT
  license_family: MIT
  purls:
  - pkg:pypi/zipp?source=hash-mapping
  size: 21809
  timestamp: 1732827613585
- conda: https://conda.anaconda.org/conda-forge/linux-64/zstandard-0.23.0-py313h536fd9c_2.conda
  sha256: ea9c542ef78c9e3add38bf1032e8ca5d18703114db353f6fca5c498f923f8ab8
  md5: a026ac7917310da90a98eac2c782723c
  depends:
  - __glibc >=2.17,<3.0.a0
  - cffi >=1.11
  - libgcc >=13
  - python >=3.13,<3.14.0a0
  - python_abi 3.13.* *_cp313
  license: BSD-3-Clause
  license_family: BSD
  purls:
  - pkg:pypi/zstandard?source=hash-mapping
  size: 736909
  timestamp: 1745869790689
- conda: https://conda.anaconda.org/conda-forge/osx-64/zstandard-0.23.0-py313h63b0ddb_2.conda
  sha256: ab53cc54d0af1a8d85a50510209595d09c584101668f35c0fd3c4fbd59c4ece2
  md5: 3babd14037340de278106b258fdb28d9
  depends:
  - __osx >=10.13
  - cffi >=1.11
  - python >=3.13,<3.14.0a0
  - python_abi 3.13.* *_cp313
  license: BSD-3-Clause
  license_family: BSD
  purls:
  - pkg:pypi/zstandard?source=hash-mapping
  size: 696588
  timestamp: 1745869877231
- conda: https://conda.anaconda.org/conda-forge/osx-arm64/zstandard-0.23.0-py313h90d716c_2.conda
  sha256: 70ed0c931f9cfad3e3a75a1faf557c5fc5bf638675c6afa2fb8673e4f88fb2c5
  md5: 1f465c71f83bd92cfe9df941437dcd7c
  depends:
  - __osx >=11.0
  - cffi >=1.11
  - python >=3.13,<3.14.0a0
  - python >=3.13,<3.14.0a0 *_cp313
  - python_abi 3.13.* *_cp313
  license: BSD-3-Clause
  license_family: BSD
  purls:
  - pkg:pypi/zstandard?source=hash-mapping
  size: 536612
  timestamp: 1745870248616
- conda: https://conda.anaconda.org/conda-forge/win-64/zstandard-0.23.0-py313ha7868ed_2.conda
  sha256: b7bfe264fe3810b1abfe7f80c0f21f470d7cc730ada7ce3b3d08a90cb871999c
  md5: b4d967b4d695a2ba8554738b3649d754
  depends:
  - cffi >=1.11
  - python >=3.13,<3.14.0a0
  - python_abi 3.13.* *_cp313
  - ucrt >=10.0.20348.0
  - vc >=14.2,<15
  - vc14_runtime >=14.29.30139
  license: BSD-3-Clause
  license_family: BSD
  purls:
  - pkg:pypi/zstandard?source=hash-mapping
  size: 449871
  timestamp: 1745870298072
- conda: https://conda.anaconda.org/conda-forge/linux-64/zstd-1.5.7-hb8e6e7a_2.conda
  sha256: a4166e3d8ff4e35932510aaff7aa90772f84b4d07e9f6f83c614cba7ceefe0eb
  md5: 6432cb5d4ac0046c3ac0a8a0f95842f9
  depends:
  - __glibc >=2.17,<3.0.a0
  - libgcc >=13
  - libstdcxx >=13
  - libzlib >=1.3.1,<2.0a0
  license: BSD-3-Clause
  license_family: BSD
  purls: []
  size: 567578
  timestamp: 1742433379869
- conda: https://conda.anaconda.org/conda-forge/osx-64/zstd-1.5.7-h8210216_2.conda
  sha256: c171c43d0c47eed45085112cb00c8c7d4f0caa5a32d47f2daca727e45fb98dca
  md5: cd60a4a5a8d6a476b30d8aa4bb49251a
  depends:
  - __osx >=10.13
  - libzlib >=1.3.1,<2.0a0
  license: BSD-3-Clause
  license_family: BSD
  purls: []
  size: 485754
  timestamp: 1742433356230
- conda: https://conda.anaconda.org/conda-forge/osx-arm64/zstd-1.5.7-h6491c7d_2.conda
  sha256: 0d02046f57f7a1a3feae3e9d1aa2113788311f3cf37a3244c71e61a93177ba67
  md5: e6f69c7bcccdefa417f056fa593b40f0
  depends:
  - __osx >=11.0
  - libzlib >=1.3.1,<2.0a0
  license: BSD-3-Clause
  license_family: BSD
  purls: []
  size: 399979
  timestamp: 1742433432699<|MERGE_RESOLUTION|>--- conflicted
+++ resolved
@@ -3850,13 +3850,8 @@
   timestamp: 1727963768015
 - pypi: ./
   name: mammos-entity
-<<<<<<< HEAD
   version: 0.4.0
   sha256: 04cce987aae00e0be0de8ac556c7914a61d5f58522937f5b7844f778e0cf670d
-=======
-  version: 0.3.1
-  sha256: 2f065c0b6b3e1aab5223e3c0547133f1bbf7e536eeb219cf25cd9fe8c641e430
->>>>>>> 2277ac8c
   requires_dist:
   - emmontopy>=0.8,<0.9
   - mammos-units>=0.2.1
